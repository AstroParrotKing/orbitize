--- conflicted
+++ resolved
@@ -121,12 +121,7 @@
 
 
 if __name__ == "__main__":
-<<<<<<< HEAD
-    # test_compute_lnprob()
-    # test_draw_samples()
     test_obsprior()
-=======
     test_compute_lnprob()
     test_draw_samples()
-    print("All tests passed!")
->>>>>>> c1ad5f01
+    print("All tests passed!")