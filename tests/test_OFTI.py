--- conflicted
+++ resolved
@@ -283,16 +283,8 @@
     assert sigma == pytest.approx(np.std(orbits[:,4]), abs=0.01)
 
 if __name__ == "__main__":
-<<<<<<< HEAD
 
     # test_scale_and_rotate()
     # test_run_sampler()
     test_OFTI_multiplanet()
-=======
-    
-    # test_scale_and_rotate()
-    # test_run_sampler()
-    # test_OFTI_multiplanet()
-    test_OFTI_pan_priors()
->>>>>>> 82826ac3
     print("Done!")