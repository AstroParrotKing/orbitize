--- conflicted
+++ resolved
@@ -128,137 +128,8 @@
     assert np.isclose(0, np.median(post[:, -1]), atol=0.1)
     assert np.isclose(myHipLogProb.plx0, np.median(post[:, 0]), atol=0.1)
 
-<<<<<<< HEAD
-def _nielsen_iad_refitting_test(
-    hip_num='027321', saveplot='bPic_IADrefit.png', 
-    iad_loc='/data/user/sblunt/HipIAD/H027', burn_steps=100, mcmc_steps=5000
-):
-    """
-    Reproduce the IAD refitting test from Nielsen+ 2020 (end of Section 3.1).
-    The default MCMC parameters are what you'd want to run before using 
-    the IAD for a new system. This fit uses 100 walkers. 
-
-    Args:
-        hip_num (str): Hipparcos ID of star. Available on Simbad.
-        saveplot (str): what to save the summary plot as. If None, don't make a 
-            plot
-        iad_loc (str): path to the directory containing the IAD file.
-        burn_steps (int): number of MCMC burn-in steps to run.
-        mcmc_steps (int): number of MCMC production steps to run.
-
-    Returns:
-        tuple of:
-            numpy.array of float: n_steps x 5 array of posterior samples
-            orbitize.hipparcos.HipparcosLogProb: the object storing relevant
-                metadata for the performed Hipparcos IAD fit
-    """
-    
-    num_secondary_bodies = 0
-    iad_file = '{}/HIP{}.d'.format(iad_loc, hip_num)
-    myHipLogProb = HipparcosLogProb(
-        iad_file, hip_num, num_secondary_bodies, renormalize_errors=True
-    )
-    n_epochs = len(myHipLogProb.epochs)
-
-    def log_prob(model_pars):
-        ra_model = np.zeros(n_epochs)
-        dec_model = np.zeros(n_epochs)
-        lnlike = myHipLogProb.compute_lnlike(ra_model, dec_model, model_pars)
-        return lnlike
-    
-    ndim, nwalkers = 5, 100
-
-    # initialize walkers
-    # (fitting only plx, mu_a, mu_d, alpha_H0, delta_H0)
-    p0 = np.random.randn(nwalkers, ndim)
-
-    # plx
-    p0[:,0] *= myHipLogProb.plx0_err
-    p0[:,0] += myHipLogProb.plx0
-
-    # PM
-    p0[:,1] *= myHipLogProb.pm_ra0
-    p0[:,1] += myHipLogProb.pm_ra0_err
-    p0[:,2] *= myHipLogProb.pm_dec0
-    p0[:,2] += myHipLogProb.pm_dec0_err
-
-    # set up an MCMC
-    sampler = emcee.EnsembleSampler(nwalkers, ndim, log_prob)
-    print('Starting burn-in!')
-    state = sampler.run_mcmc(p0, burn_steps)
-    sampler.reset()
-    print('Starting production chain!')
-    sampler.run_mcmc(state, mcmc_steps)
-
-
-    if saveplot is not None:
-        _, axes = plt.subplots(5, figsize=(5,12))
-
-        # plx
-        xs = np.linspace(
-            myHipLogProb.plx0 - 3 * myHipLogProb.plx0_err, 
-            myHipLogProb.plx0 + 3 * myHipLogProb.plx0_err,
-            1000
-        )
-        axes[0].hist(sampler.flatchain[:,0], bins=50, density=True, color='r')
-        axes[0].plot(
-            xs, norm(myHipLogProb.plx0, myHipLogProb.plx0_err).pdf(xs), 
-            color='k'
-        )
-        axes[0].set_xlabel('plx [mas]')
-
-        # PM RA
-        xs = np.linspace(
-            myHipLogProb.pm_ra0 - 3 * myHipLogProb.pm_ra0_err, 
-            myHipLogProb.pm_ra0 + 3 * myHipLogProb.pm_ra0_err,
-            1000
-        )
-        axes[1].hist(sampler.flatchain[:,1], bins=50, density=True, color='r')
-        axes[1].plot(
-            xs, norm(myHipLogProb.pm_ra0, myHipLogProb.pm_ra0_err).pdf(xs), 
-            color='k'
-        )
-        axes[1].set_xlabel('PM RA [mas/yr]')
-
-        # PM Dec
-        xs = np.linspace(
-            myHipLogProb.pm_dec0 - 3 * myHipLogProb.pm_dec0_err, 
-            myHipLogProb.pm_dec0 + 3 * myHipLogProb.pm_dec0_err,
-            1000
-        )
-        axes[2].hist(sampler.flatchain[:,2], bins=50, density=True, color='r')
-        axes[2].plot(
-            xs, norm(myHipLogProb.pm_dec0, myHipLogProb.pm_dec0_err).pdf(xs), 
-            color='k'
-        )
-        axes[2].set_xlabel('PM Dec [mas/yr]')
-
-        # RA offset
-        axes[3].hist(sampler.flatchain[:,3], bins=50, density=True, color='r')
-        xs = np.linspace(-1, 1, 1000)
-        axes[3].plot(xs, norm(0, myHipLogProb.alpha0_err).pdf(xs), color='k')
-        axes[3].set_xlabel('RA Offset [mas]')
-
-        # Dec offset
-        axes[4].hist(sampler.flatchain[:,4], bins=50, density=True, color='r')
-        axes[4].plot(xs, norm(0, myHipLogProb.delta0_err).pdf(xs), color='k')
-        axes[4].set_xlabel('Dec Offset [mas]')
-
-
-        plt.tight_layout()
-        plt.savefig(saveplot, dpi=250)
-
-    return sampler.flatchain, myHipLogProb
-
-
-if __name__ == '__main__':
-    # test_hipparcos_api()
-    # test_iad_refitting()
-    _nielsen_iad_refitting_test(mcmc_steps=10000)
-=======
 
 if __name__ == '__main__':
     test_hipparcos_api()
     test_iad_refitting()
     test_dvd_vs_2021catalog()
->>>>>>> 02a6740b
