import numpy as np
from astropy.io import ascii
import pandas as pd
import emcee
from scipy.stats import norm
import matplotlib.pyplot as plt

from astroquery.vizier import Vizier
from astropy.time import Time
from astropy.coordinates import get_body_barycentric_posvel

class HipparcosLogProb(object):
    """
    Class to compute the log probability of an orbit with respect to the 
    Hipparcos Intermediate Astrometric Data (IAD). Queries Vizier for 
    all metadata relevant to the IAD, and reads in the IAD themselves from
    a specified location. Follows Nielsen+ 2020 (studying the orbit of beta 
    Pic b).

    Fitting the Hipparcos IAD requires fitting for the following five parameters.
    They are added to the vector of fitting parameters in system.py, but 
    are described here for completeness. See Nielsen+ 2020 for more detail.

        alpha0: RA offset from the reported Hipparcos position at a particular
            epoch (usually 1991.25) [mas]
        delta0: Dec offset from the reported Hipparcos position at a particular
            epoch (usually 1991.25) [mas]
        pm_ra: RA proper motion [mas/yr]
        pm_dec: Dec proper motion [mas/yr]
        plx: parallax [mas]

    Args:
        path_to_iad_file (str): location of IAD file to be used in your fit.
            See the Hipparcos tutorial for a walkthrough of how to 
            download these files.
        hip_num (str): Hipparcos ID of star. Available on Simbad. Should have
            zeros in the prefix if number is <100,000. (i.e. 27321 should be
            passed in as '027321').
        num_secondary_bodies (int): number of companions in the system
        alphadec0_epoch (float): epoch (in decimal year) that the fitting 
            parameters alpha0 and delta0 are defined relative to (see above).
        renormalize_errors (bool): if True, normalize the scan errors to get
            chisq_red = 1, following Nielsen+ 2020 (eq 10). In general, this 
            should be False, but it's helpful for testing. Check out 
            `test_hipparcos._nielsen_iad_refitting_test()` for an example
            using this renormalization.

    Written: Sarah Blunt & Rob de Rosa, 2021
    """

    def __init__(
        self, path_to_iad_file, hip_num, num_secondary_bodies,
        alphadec0_epoch=1991.25, renormalize_errors=False
    ):

        # infer if the IAD file is an older DVD file or a new file
        with open(path_to_iad_file, 'r') as f:
            first_char = f.readline()[0]

            # newer format files don't start with comments
            if first_char == '#':
                dvd_file = False
            else:
                dvd_file = True

        self.hip_num = hip_num
        self.num_secondary_bodies = num_secondary_bodies
        self.alphadec0_epoch = alphadec0_epoch

        # dvd files don't contain the Hipparcos astrometric solution, so
        # we need to look it up
        if dvd_file:

            # load best-fit astrometric solution from Sep 08 van Leeuwen catalog
            # (https://cdsarc.unistra.fr/ftp/I/311/ReadMe)
            Vizier.ROW_LIMIT = -1
            hip_cat = Vizier(
                catalog='I/311/hip2', 
                columns=[
                    'RArad', 'e_RArad', 'DErad', 'e_DErad', 'Plx', 'e_Plx', 'pmRA', 
                    'e_pmRA', 'pmDE', 'e_pmDE', 'F2', 'Sn'
                ]
            ).query_constraints(HIP=self.hip_num)[0]

            self.plx0 = hip_cat['Plx'][0] # [mas]
            self.pm_ra0 = hip_cat['pmRA'][0] # [mas/yr]
            self.pm_dec0 = hip_cat['pmDE'][0] # [mas/yr]
            self.alpha0 = hip_cat['RArad'][0] # [deg]
            self.delta0 = hip_cat['DErad'][0] # [deg]
            self.plx0_err = hip_cat['e_Plx'][0] # [mas]
            self.pm_ra0_err = hip_cat['e_pmRA'][0] # [mas/yr]
            self.pm_dec0_err = hip_cat['e_pmDE'][0] # [mas/yr]
            self.alpha0_err = hip_cat['e_RArad'][0] # [mas]
            self.delta0_err = hip_cat['e_DErad'][0] # [mas]

            solution_type = hip_cat['Sn'][0]
            f2 = hip_cat['F2'][0]
        
        else:
            
            # read the Hipparcos best-fit solution from the IAD file
            astrometric_solution = pd.read_csv(path_to_iad_file, skiprows=9, sep='\s+', nrows=1)
            self.plx0 = astrometric_solution['Plx'].values[0] # [mas]
            self.pm_ra0 = astrometric_solution['pm_RA'].values[0] # [mas/yr]
            self.pm_dec0 = astrometric_solution['pm_DE'].values[0] # [mas/yr]
            self.alpha0 = astrometric_solution['RAdeg'].values[0] # [deg]
            self.delta0 = astrometric_solution['DEdeg'].values[0] # [deg]
            self.plx0_err =  astrometric_solution['e_Plx'].values[0] # [mas]
            self.pm_ra0_err = astrometric_solution['e_pmRA'].values[0] # [mas/yr]
            self.pm_dec0_err = astrometric_solution['e_pmDE'].values[0] # [mas/yr]
            self.alpha0_err = astrometric_solution['e_RA'].values[0] # [mas]
            self.delta0_err = astrometric_solution['e_DE'].values[0] # [mas]

            solution_details = pd.read_csv(path_to_iad_file, skiprows=5, sep='\s+', nrows=1)

            solution_type = solution_details['isol_n'].values[0]
            f2 = solution_details['F2'].values[0]


        if solution_type != 5:
            raise ValueError(
                """
                Currently, we only handle stars with 5-parameter astrometric 
                solutions from Hipparcos. Let us know if you'd like us to add 
                functionality for stars with >5 parameter solutions.
                """
            )

        # read in IAD
        if dvd_file:
            iad = np.transpose(np.loadtxt(path_to_iad_file, skiprows=1))
        else:
            iad = np.transpose(np.loadtxt(path_to_iad_file))

        n_lines = len(iad)

        times = iad[1] + 1991.25
        self.cos_phi = iad[3] # scan direction
        self.sin_phi = iad[4]
        self.R = iad[5] # abscissa residual [mas]
        self.eps = iad[6] # error on abscissa residual [mas]

        # reject negative errors (scans that were rejected by Hipparcos team)
        good_scans = np.where(self.eps > 0)[0]

        if n_lines - len(good_scans) > 0:
            print('{} Hipparcos scans rejected.'.format(n_lines - len(good_scans)))
        times = times[good_scans]
        self.cos_phi = self.cos_phi[good_scans]
        self.sin_phi = self.sin_phi[good_scans]
        self.R = self.R[good_scans]
        self.eps = self.eps[good_scans]

        epochs = Time(times, format='decimalyear')
        self.epochs = epochs.decimalyear
        self.epochs_mjd = epochs.mjd

        if renormalize_errors:
            D = len(epochs) - 6
            G = f2

            f = (
                G * np.sqrt(2 / (9 * D)) + 
                1 - 
                (2 / (9 * D))
            )**(3/2)

            self.eps *= f

        # compute Earth XYZ position in barycentric coordinates
        bary_pos, _ = get_body_barycentric_posvel('earth', epochs)
        self.X = bary_pos.x.value # [au]
        self.Y = bary_pos.y.value # [au]
        self.Z = bary_pos.z.value # [au]

        # reconstruct ephemeris of star given van Leeuwen best-fit (Nielsen+ 2020 Eqs 1-2) [mas]
        changein_alpha_st = (
            self.plx0 * (
                self.X * np.sin(np.radians(self.alpha0)) - 
                self.Y * np.cos(np.radians(self.alpha0))
            ) + (self.epochs - 1991.25) * self.pm_ra0
        )

        changein_delta = (
            self.plx0 * (
                self.X * np.cos(np.radians(self.alpha0)) * np.sin(np.radians(self.delta0)) + 
                self.Y * np.sin(np.radians(self.alpha0)) * np.sin(np.radians(self.delta0)) - 
                self.Z * np.cos(np.radians(self.delta0))
            ) + (self.epochs - 1991.25) * self.pm_dec0
        )

        # compute abcissa point (Nielsen+ Eq 3)
        self.alpha_abs_st = self.R * self.cos_phi + changein_alpha_st
        self.delta_abs = self.R * self.sin_phi + changein_delta

    def compute_lnlike(
        self, raoff_model, deoff_model, samples, param_idx
    ):
        """
        Computes the log likelihood of an orbit model with respect to the 
        Hipparcos IAD. This is added to the likelihoods calculated with 
        respect to other data types in ``sampler._logl()``. 

        Args:
            raoff_model (np.array of float): M-dimensional array of primary RA
                offsets from the barycenter incurred from orbital motion of 
                companions (i.e. not from parallactic motion), where M is the 
                number of epochs of IAD scan data.
            deoff_model (np.array of float): M-dimensional array of primary RA
                offsets from the barycenter incurred from orbital motion of 
                companions (i.e. not from parallactic motion), where M is the 
                number of epochs of IAD scan data.
            samples (np.array of float): R-dimensional array of fitting 
                parameters, where R is the number of parameters being fit. Must 
                be in the same order documented in ``System``. 
            param_idx: a dictionary matching fitting parameter labels to their
                indices in an array of fitting parameters (generally 
                set to System.basis.param_idx).

        Returns:
            np.array of float: array of length M, where M is the number of input 
                orbits, representing the log likelihood of each orbit with 
                respect to the Hipparcos IAD.
        """

        # variables for each of the astrometric fitting parameters
<<<<<<< HEAD
        plx = samples[6 * self.num_secondary_bodies]
        pm_ra = samples[6 * self.num_secondary_bodies + 1]
        pm_dec = samples[6 * self.num_secondary_bodies + 2]
        alpha_H0 = samples[6 * self.num_secondary_bodies + 3]
        delta_H0 = samples[6 * self.num_secondary_bodies + 4]
=======
        plx = samples[param_idx['plx']]
        pm_ra = samples[param_idx['pm_ra']]
        pm_dec = samples[param_idx['pm_dec']]
        alpha_H0 = samples[param_idx['alpha0']]
        delta_H0 = samples[param_idx['delta0']]
>>>>>>> 02a6740b

        try:
            n_samples = len(pm_ra)
        except TypeError:
            n_samples = 1

        n_epochs = len(self.epochs)
        dist = np.empty((n_epochs, n_samples))

        # add parallactic ellipse & proper motion to position (Nielsen+ 2020 Eq 8)
        for i in np.arange(n_epochs):

            # this is the expected offset from the photocenter in alphadec0_epoch (typically 1991.25 for Hipparcos)
            alpha_C_st = alpha_H0 + plx * (
                self.X[i] * np.sin(np.radians(self.alpha0)) - 
                self.Y[i] * np.cos(np.radians(self.alpha0))
            ) + (self.epochs[i] - self.alphadec0_epoch) * pm_ra
            delta_C = delta_H0 + plx * (
                self.X[i] * np.cos(np.radians(self.alpha0)) * np.sin(np.radians(self.delta0)) + 
                self.Y[i] * np.sin(np.radians(self.alpha0)) * np.sin(np.radians(self.delta0)) -
                self.Z[i] * np.cos(np.radians(self.delta0))
            ) + (self.epochs[i] - self.alphadec0_epoch) * pm_dec

            # add in pre-computed secondary perturbations
            alpha_C_st += raoff_model[i]
            delta_C += deoff_model[i]

            # calculate distance between line and expected measurement (Nielsen+ 2020 Eq 6) [mas]
            dist[i, :] = np.abs(
                (self.alpha_abs_st[i] - alpha_C_st) * self.cos_phi[i] + 
                (self.delta_abs[i] - delta_C) * self.sin_phi[i]
            )

        # compute chi2 (Nielsen+ 2020 Eq 7)
        chi2 = np.sum([(dist[:,i] / self.eps)**2 for i in np.arange(n_samples)], axis=1)
        lnlike = -0.5 * chi2

        return lnlike

def nielsen_iad_refitting_test(
    iad_file, hip_num='027321', saveplot='bPic_IADrefit.png', 
    burn_steps=100, mcmc_steps=5000
):
    """
    Reproduce the IAD refitting test from Nielsen+ 2020 (end of Section 3.1).
    The default MCMC parameters are what you'd want to run before using 
    the IAD for a new system. This fit uses 100 walkers. 

    Args:
        iad_loc (str): path to the IAD file.
        hip_num (str): Hipparcos ID of star. Available on Simbad. Should have
            zeros in the prefix if number is <100,000. (i.e. 27321 should be
            passed in as '027321').
        saveplot (str): what to save the summary plot as. If None, don't make a 
            plot
        burn_steps (int): number of MCMC burn-in steps to run.
        mcmc_steps (int): number of MCMC production steps to run.

    Returns:
        tuple of:
            numpy.array of float: n_steps x 5 array of posterior samples
            orbitize.hipparcos.HipparcosLogProb: the object storing relevant
                metadata for the performed Hipparcos IAD fit
    """
    
    num_secondary_bodies = 0

    myHipLogProb = HipparcosLogProb(
        iad_file, hip_num, num_secondary_bodies, renormalize_errors=True
    )
    n_epochs = len(myHipLogProb.epochs)

    param_idx = {'plx':0, 'pm_ra':1, 'pm_dec':2, 'alpha0':3, 'delta0':4}

    def log_prob(model_pars):
        ra_model = np.zeros(n_epochs)
        dec_model = np.zeros(n_epochs)
        lnlike = myHipLogProb.compute_lnlike(
            ra_model, dec_model, model_pars, 
            param_idx
        )
        return lnlike
    
    ndim, nwalkers = 5, 100

    # initialize walkers
    # (fitting only plx, mu_a, mu_d, alpha_H0, delta_H0)
    p0 = np.random.randn(nwalkers, ndim)

    # plx
    p0[:,0] *= myHipLogProb.plx0_err
    p0[:,0] += myHipLogProb.plx0

    # PM
    p0[:,1] *= myHipLogProb.pm_ra0
    p0[:,1] += myHipLogProb.pm_ra0_err
    p0[:,2] *= myHipLogProb.pm_dec0
    p0[:,2] += myHipLogProb.pm_dec0_err

    # set up an MCMC
    sampler = emcee.EnsembleSampler(nwalkers, ndim, log_prob)
    print('Starting burn-in!')
    state = sampler.run_mcmc(p0, burn_steps)
    sampler.reset()
    print('Starting production chain!')
    sampler.run_mcmc(state, mcmc_steps)


    if saveplot is not None:
        _, axes = plt.subplots(5, figsize=(5,12))

        # plx
        xs = np.linspace(
            myHipLogProb.plx0 - 3 * myHipLogProb.plx0_err, 
            myHipLogProb.plx0 + 3 * myHipLogProb.plx0_err,
            1000
        )
        axes[0].hist(sampler.flatchain[:,0], bins=50, density=True, color='r')
        axes[0].plot(
            xs, norm(myHipLogProb.plx0, myHipLogProb.plx0_err).pdf(xs), 
            color='k'
        )
        axes[0].set_xlabel('plx [mas]')

        # PM RA
        xs = np.linspace(
            myHipLogProb.pm_ra0 - 3 * myHipLogProb.pm_ra0_err, 
            myHipLogProb.pm_ra0 + 3 * myHipLogProb.pm_ra0_err,
            1000
        )
        axes[1].hist(sampler.flatchain[:,1], bins=50, density=True, color='r')
        axes[1].plot(
            xs, norm(myHipLogProb.pm_ra0, myHipLogProb.pm_ra0_err).pdf(xs), 
            color='k'
        )
        axes[1].set_xlabel('PM RA [mas/yr]')

        # PM Dec
        xs = np.linspace(
            myHipLogProb.pm_dec0 - 3 * myHipLogProb.pm_dec0_err, 
            myHipLogProb.pm_dec0 + 3 * myHipLogProb.pm_dec0_err,
            1000
        )
        axes[2].hist(sampler.flatchain[:,2], bins=50, density=True, color='r')
        axes[2].plot(
            xs, norm(myHipLogProb.pm_dec0, myHipLogProb.pm_dec0_err).pdf(xs), 
            color='k'
        )
        axes[2].set_xlabel('PM Dec [mas/yr]')

        # RA offset
        axes[3].hist(sampler.flatchain[:,3], bins=50, density=True, color='r')
        xs = np.linspace(-1, 1, 1000)
        axes[3].plot(xs, norm(0, myHipLogProb.alpha0_err).pdf(xs), color='k')
        axes[3].set_xlabel('RA Offset [mas]')

        # Dec offset
        axes[4].hist(sampler.flatchain[:,4], bins=50, density=True, color='r')
        axes[4].plot(xs, norm(0, myHipLogProb.delta0_err).pdf(xs), color='k')
        axes[4].set_xlabel('Dec Offset [mas]')


        plt.tight_layout()
        plt.savefig(saveplot, dpi=250)

    return sampler.flatchain, myHipLogProb<|MERGE_RESOLUTION|>--- conflicted
+++ resolved
@@ -224,19 +224,11 @@
         """
 
         # variables for each of the astrometric fitting parameters
-<<<<<<< HEAD
-        plx = samples[6 * self.num_secondary_bodies]
-        pm_ra = samples[6 * self.num_secondary_bodies + 1]
-        pm_dec = samples[6 * self.num_secondary_bodies + 2]
-        alpha_H0 = samples[6 * self.num_secondary_bodies + 3]
-        delta_H0 = samples[6 * self.num_secondary_bodies + 4]
-=======
         plx = samples[param_idx['plx']]
         pm_ra = samples[param_idx['pm_ra']]
         pm_dec = samples[param_idx['pm_dec']]
         alpha_H0 = samples[param_idx['alpha0']]
         delta_H0 = samples[param_idx['delta0']]
->>>>>>> 02a6740b
 
         try:
             n_samples = len(pm_ra)
