--- conflicted
+++ resolved
@@ -55,20 +55,12 @@
     Written: Henry Ngo, Sarah Blunt, 2018
     """
     def __init__(self, sampler_name=None, post=None, lnlike=None, tau_ref_epoch=None, labels=None):
-<<<<<<< HEAD
-
-=======
->>>>>>> c3f878af
         self.sampler_name = sampler_name
         self.post = post
         self.lnlike = lnlike
         self.tau_ref_epoch = tau_ref_epoch
         self.labels=labels
         
-<<<<<<< HEAD
-=======
-
->>>>>>> c3f878af
     def add_samples(self, orbital_params, lnlikes, labels):
         """
         Add accepted orbits and their likelihoods to the results
@@ -102,21 +94,12 @@
 
         Args:
             filename (string): filepath to save to
-<<<<<<< HEAD
 
         Save attributes from the ``results.Results`` object. 
 
         ``sampler_name``, ``tau_ref_epcoh`` are attributes of the root group.
         ``post``, ``lnlike``, and ``parameter_labels`` are datasets 
         that are members of the root group.
-=======
-
-        Save the ``sampler_name``, ``post``, and ``lnlike``
-        attributes from the ``results.Results`` object. 
-
-        ``sampler_name``, ``tau_ref_epcoh`` are attributes of the root group.
-        ``post``, ``lnlike``, and ``parameter_labels`` are datasets that are members of the root group.
->>>>>>> c3f878af
 
         Written: Henry Ngo, 2018
         """
@@ -126,11 +109,7 @@
         hf.attrs['tau_ref_epoch'] = self.tau_ref_epoch
         # Now add post and lnlike from the results object as datasets
         hf.create_dataset('post', data=self.post)
-<<<<<<< HEAD
         if self.lnlike is not None: 
-=======
-        if self.lnlike is not None: # This property doesn't exist for OFTI
->>>>>>> c3f878af
             hf.create_dataset('lnlike', data=self.lnlike)
         if self.labels is not None:
             hf['col_names'] = np.array(self.labels).astype('S')
@@ -155,10 +134,6 @@
         sampler_name = np.str(hf.attrs['sampler_name'])
         post = np.array(hf.get('post'))
         lnlike = np.array(hf.get('lnlike'))
-<<<<<<< HEAD
-
-=======
->>>>>>> c3f878af
         # get the tau reference epoch
         try:
             tau_ref_epoch = float(hf.attrs['tau_ref_epoch'])
@@ -171,10 +146,6 @@
             # again, probably an old file without saved parameter labels
             labels = ['sma1', 'ecc1', 'inc1', 'aop1', 'pan1', 'tau1', 'plx', 'mtot']
 
-<<<<<<< HEAD
-
-=======
->>>>>>> c3f878af
         hf.close() # Closes file object
 
         # Adds loaded data to object as per append keyword
@@ -199,20 +170,12 @@
 
 
             # Now append post and lnlike
-<<<<<<< HEAD
             self.add_samples(post, lnlike, self.labels)
-=======
-            self.add_samples(post,lnlike, labels=self.labels)
->>>>>>> c3f878af
         else:
             # Only proceed if object is completely empty
             if self.sampler_name is None and self.post is None and self.lnlike is None and self.tau_ref_epoch is None:
                 self._set_sampler_name(sampler_name)
-<<<<<<< HEAD
                 self.add_samples(post, lnlike, self.labels)
-=======
-                self.add_samples(post,lnlike, labels=self.labels)
->>>>>>> c3f878af
                 self.tau_ref_epoch = tau_ref_epoch
                 self.labels = labels
             else:
