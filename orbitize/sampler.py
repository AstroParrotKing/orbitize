import numpy as np
import astropy.units as u
import astropy.constants as consts
import sys
import abc
import math
import time

import emcee
import ptemcee
import multiprocessing as mp

import orbitize.lnlike
import orbitize.priors
import orbitize.kepler
from orbitize.system import radec2seppa
import orbitize.results
import copy

import matplotlib.pyplot as plt


class Sampler(abc.ABC):
    """
    Abstract base class for sampler objects.
    All sampler objects should inherit from this class.

    Written: Sarah Blunt, 2018
    """

    def __init__(self, system, like='chi2_lnlike', custom_lnlike=None):
        self.system = system

        # check if `like` is a string or a function
        if callable(like):
            self.lnlike = like
        else:
            self.lnlike = getattr(orbitize.lnlike, like)

        self.custom_lnlike = custom_lnlike

    @abc.abstractmethod
    def run_sampler(self, total_orbits):
        pass

    def _logl(self, params):
        """
        log likelihood function that interfaces with the orbitize objects
        Comptues the sum of the log likelihoods of the data given the input model

        Args:
            params (np.array of float): RxM array
                of fitting parameters, where R is the number of
                parameters being fit, and M is the number of orbits
                we need model predictions for. Must be in the same order
                documented in System() above. If M=1, this can be a 1d array.

        Returns:
            lnlikes (float): sum of all log likelihoods of the data given input model

        """
        # compute the model based on system params
        # jitter output from compute model
        model, jitter = self.system.compute_model(params)

        # fold data/errors to match model output shape. In particualr, quant1/quant2 are interleaved
        data = np.array([self.system.data_table['quant1'], self.system.data_table['quant2']]).T

        # errors below required for lnlike function below
        errs = np.array([self.system.data_table['quant1_err'],
                         self.system.data_table['quant2_err']]).T

        # grab all seppa indices
        seppa_indices = self.system.all_seppa

        # compute lnlike
        lnlikes = self.lnlike(data, errs, model, jitter, seppa_indices)

        # return sum of lnlikes (aka product of likeliehoods)
        lnlikes_sum = np.nansum(lnlikes, axis=(0, 1))

        if self.custom_lnlike is not None:
            lnlikes_sum += self.custom_lnlike(params)

        return lnlikes_sum


class OFTI(Sampler,):
    """
    OFTI Sampler

    Args:
        like (string): name of likelihood function in ``lnlike.py``
        system (system.System): ``system.System`` object
        custom_lnlike (func): ability to include an addition custom likelihood function in the fit.
            the function looks like ``clnlikes = custon_lnlike(params)`` where ``params is a RxM array
            of fitting parameters, where R is the number of orbital paramters (can be passed in system.compute_model()),
            and M is the number of orbits we need model predictions for. It returns ``clnlikes`` which is an array of
            length M, or it can be a single float if M = 1.

    Written: Isabel Angelo, Sarah Blunt, Logan Pearce, 2018
    """

    def __init__(self, system, like='chi2_lnlike', custom_lnlike=None):

        super(OFTI, self).__init__(system, like=like, custom_lnlike=custom_lnlike)

        # compute priors and columns containing ra/dec and sep/pa
        self.priors = self.system.sys_priors

        # convert RA/Dec rows to sep/PA
        convert_warning_print = False
        for body_num in np.arange(self.system.num_secondary_bodies) + 1:
            if len(self.system.radec[body_num]) > 0:
                # only print the warning once. 
                if not convert_warning_print:
                    print('Converting ra/dec data points in data_table to sep/pa. Original data are stored in input_table.')
                    convert_warning_print = True
                self.system.convert_data_table_radec2seppa(body_num=body_num)

        # these are of type astropy.table.column
        self.sep_observed = self.system.data_table[np.where(
            self.system.data_table['quant_type'] == 'seppa')]['quant1'].copy()
        self.pa_observed = self.system.data_table[np.where(
            self.system.data_table['quant_type'] == 'seppa')]['quant2'].copy()
        self.sep_err = self.system.data_table[np.where(
            self.system.data_table['quant_type'] == 'seppa')]['quant1_err'].copy()
        self.pa_err = self.system.data_table[np.where(
            self.system.data_table['quant_type'] == 'seppa')]['quant2_err'].copy()
        self.meas_object = self.system.data_table[np.where(
            self.system.data_table['quant_type'] == 'seppa')]['object'].copy()

        # this is OK, ONLY IF we are only using self.epochs for computing RA/Dec from Keplerian elements
        self.epochs = np.array(self.system.data_table['epoch']) - self.system.tau_ref_epoch

        # distinguishing all epochs from sep/pa epochs
        self.epochs_seppa = np.array(self.system.data_table[np.where(
            self.system.data_table['quant_type'] == 'seppa')]['epoch']) - self.system.tau_ref_epoch

        self.epochs_rv = np.array(self.system.data_table[np.where(
            self.system.data_table['quant_type'] == 'rv')]['epoch']) - self.system.tau_ref_epoch

        # choose scale-and-rotate epoch
        # for multiplanet support, this is now a list. 
        # For each planet, we find the measurment for it that corresponds to the smallest astrometric error
        self.epoch_idx = []
        min_sep_indices = np.argsort(self.sep_err) # indices of sep err sorted from smallest to higheset
        min_sep_indices_body = self.meas_object[min_sep_indices] # the corresponding body_num that these sorted measurements correspond to
        for i in range(self.system.num_secondary_bodies):
            body_num = i + 1
            this_object_meas = np.where(min_sep_indices_body == body_num)[0]
            if np.size(this_object_meas) == 0:
                # no data, no scaling
                self.epoch_idx.append(None)
                continue
            # get the smallest measurement belonging to this body
            best_epoch = min_sep_indices[this_object_meas][0] # already sorted by argsort
            self.epoch_idx.append(best_epoch)
        
        if len(self.system.rv[0]) > 0 and self.system.fit_secondary_mass:  # checking for RV data
            self.rv_observed = self.system.data_table[np.where(
                self.system.data_table['quant_type'] == 'rv')]['quant1'].copy()
            self.rv_err = self.system.data_table[np.where(
                self.system.data_table['quant_type'] == 'rv')]['quant1_err'].copy()

            self.epoch_rv_idx = [np.argmin(self.rv_observed),
                                 np.argmax(self.rv_observed)]

        # create an empty results object
        self.results = orbitize.results.Results(
            sampler_name=self.__class__.__name__,
            post=None,
            lnlike=None,
            tau_ref_epoch=self.system.tau_ref_epoch,
            num_secondary_bodies=self.system.num_secondary_bodies
        )

    def draw_from_priors(self, num_samples):
        """
        """
        # generate sample orbits
        samples = np.empty([len(self.priors), num_samples])
        for i in range(len(self.priors)):
            if hasattr(self.priors[i], "draw_samples"):
                samples[i, :] = self.priors[i].draw_samples(num_samples)
            else: # param is fixed & has no prior
                samples[i, :] = self.priors[i] * np.ones(num_samples)
        return samples

    def scale_and_rotate(self, samples, num_samples):
        """
        Prepare some orbits for rejection sampling. This draws random orbits
        from priors, and performs scale & rotate.
        Args:
            samples ():
            num_samples (int): number of orbits to draw and scale & rotate for
                OFTI to run rejection sampling on
        Return:
            np.array: array of prepared samples. The first dimension has size of
            num_samples. This should be passed into ``OFTI.reject()``
        """

        samples = self.draw_from_priors(num_samples)

<<<<<<< HEAD
        # sma, ecc, inc, argp, lan, tau, plx, mtot = [s for s in samples]
        sma = samples[0,:]
        ecc = samples[1,:]
        inc = samples[2,:]
        argp = samples[3,:]
        lan = samples[4,:]
        tau = samples[5,:]
        plx = samples[6,:]
        if self.system.fit_secondary_mass:
            m0 = samples[-1,:]
            m1 = samples[-2,:]
            mtot = m0 + m1
        else:
            mtot = samples[-1,:]
            m1 = None
        period_prescale = np.sqrt(
            4*np.pi**2*(sma*u.AU)**3/(consts.G*(mtot*u.Msun))
        )
        period_prescale = period_prescale.to(u.day).value
        meananno = self.epochs[self.epoch_idx]/period_prescale - tau
        # compute sep/PA of generated orbits
        ra, dec, vc = orbitize.kepler.calc_orbit(
            self.epochs[self.epoch_idx], sma, ecc, inc, argp, lan, tau, plx, mtot, 
            mass_for_Kamp=m1
        )
        sep, pa = orbitize.system.radec2seppa(ra, dec) # sep[mas], PA[deg]
        # generate Gaussian offsets from observational uncertainties
        sep_offset = np.random.normal(
            0, self.sep_err[self.epoch_idx], size=num_samples
        )
        pa_offset =  np.random.normal(
            0, self.pa_err[self.epoch_idx], size=num_samples
        )
        # calculate correction factors
        sma_corr = (sep_offset + self.sep_observed[self.epoch_idx])/sep
        lan_corr = (pa_offset + self.pa_observed[self.epoch_idx] - pa)
        # perform scale-and-rotate
        sma *= sma_corr # [AU]
        lan += np.radians(lan_corr) # [rad]
        lan = lan % (2*np.pi)
        period_new = np.sqrt(
            4*np.pi**2*(sma*u.AU)**3/(consts.G*(mtot*u.Msun))
        )
        period_new = period_new.to(u.day).value
        tau = (self.epochs[self.epoch_idx]/period_new - meananno) % 1
        # updates samples with new values of sma, pan, tau
        samples[0,:] = sma
        samples[4,:] = lan
        samples[5,:] = tau
=======
        for body_num in np.arange(self.system.num_secondary_bodies):
            # sma, ecc, inc, argp, lan, tau, plx, mtot = [s for s in samples]
            ref_ind = 6 * body_num
            sma = samples[ref_ind,:]
            ecc = samples[ref_ind + 1,:]
            inc = samples[ref_ind + 2,:]
            argp = samples[ref_ind + 3,:]
            lan = samples[ref_ind + 4,:]
            tau = samples[ref_ind + 5,:]
            plx = samples[6 * self.system.num_secondary_bodies,:]
            if self.system.fit_secondary_mass:
                m0 = samples[-1,:]
                m1 = samples[-1-self.system.num_secondary_bodies+body_num,:]
                mtot = m0 + m1
            else:
                mtot = samples[-1,:]
                m1 = None
            
            if "gamma" in self.system.labels:
                gamma = samples[6 * self.system.num_secondary_bodies + 1, :]  # Rob: added gamma and sigma parameters
            if "sigma" in self.system.labels:
                sigma = samples[6 * self.system.num_secondary_bodies + 2, :]

            min_epoch = self.epoch_idx[body_num]
            if min_epoch is None:
                # Don't need to rotate and scale if no astrometric measurments for this body. Brute force rejection sampling
                continue

            period_prescale = np.sqrt(
                4*np.pi**2*(sma*u.AU)**3/(consts.G*(mtot*u.Msun))
            )
            period_prescale = period_prescale.to(u.day).value
            meananno = self.epochs[min_epoch]/period_prescale - tau

            # compute sep/PA of generated orbits
            ra, dec, vc = orbitize.kepler.calc_orbit(
                self.epochs[min_epoch], sma, ecc, inc, argp, lan, tau, plx, mtot, 
                tau_ref_epoch=0, mass_for_Kamp=m1, tau_warning=False
            )
            sep, pa = orbitize.system.radec2seppa(ra, dec) # sep[mas], PA[deg]

            # generate Gaussian offsets from observational uncertainties
            sep_offset = np.random.normal(
                0, self.sep_err[min_epoch], size=num_samples
            )
            pa_offset =  np.random.normal(
                0, self.pa_err[min_epoch], size=num_samples
            )

            # calculate correction factors
            sma_corr = (sep_offset + self.sep_observed[min_epoch])/sep
            lan_corr = (pa_offset + self.pa_observed[min_epoch] - pa)

            # perform scale-and-rotate
            sma *= sma_corr # [AU]
            lan += np.radians(lan_corr) # [rad]
            lan = (lan + 2 * np.pi) % (2 * np.pi)

            if self.system.restrict_angle_ranges:
                argp[lan >= np.pi] += np.pi
                argp = argp % (2 * np.pi)
                lan[lan >= np.pi] -= np.pi

            period_new = np.sqrt(
                4*np.pi**2*(sma*u.AU)**3/(consts.G*(mtot*u.Msun))
            )
            period_new = period_new.to(u.day).value

            tau = (self.epochs[min_epoch]/period_new - meananno) % 1

            # updates samples with new values of sma, pan, tau
            samples[ref_ind,:] = sma
            samples[ref_ind + 3,:] = argp
            samples[ref_ind + 4,:] = lan
            samples[ref_ind + 5,:] = tau

>>>>>>> 59c7f591
        return samples

    def reject(self, samples):
        """
        Runs rejection sampling on some prepared samples.

        Args:
            samples (np.array): array of prepared samples. The first dimension \
                has size ``num_samples``. This should be the output of \
                ``prepare_samples()``.

        Return:
            tuple:

                np.array: a subset of ``samples`` that are accepted based on the
                data.

                np.array: the log likelihood values of the accepted orbits.

        """
        lnp = self._logl(samples)
        errs = np.array([self.system.data_table['quant1_err'],
                         self.system.data_table['quant2_err']]).T
        lnp_scaled = lnp + np.sum(np.log(np.sqrt(2*np.pi*errs**2)))

        # reject orbits with probability less than a uniform random number
        random_samples = np.log(np.random.random(len(lnp)))
        saved_orbit_idx = np.where(lnp_scaled > random_samples)[0]
        saved_orbits = np.array([samples[:, i] for i in saved_orbit_idx])
        lnlikes = np.array([lnp[i] for i in saved_orbit_idx])

        return saved_orbits, lnlikes

    def _do_ofti(self, num_samples):
        """
        """

        # if the semimajor axis prior is standard, do scale-and-rotate
        if self.priors[0].__repr__() == "Jeffreys":
            samples = self.draw_from_priors(num_samples)
            samples = self.scale_and_rotate(samples, num_samples)
            
        # otherwise, don't scale and rotate. Just do rejection sampling
        else:
            samples = self.draw_from_priors(num_samples)   
        
        accepted_orbits, lnlikes = self.reject(samples)

        return accepted_orbits, lnlikes

    def _sampler_process(self, output, total_orbits, num_cores, num_samples=10000, Value=0, lock=None):
        """
        Runs OFTI until it finds the number of total accepted orbits desired.
        Meant to be called by run_sampler.

        Args:
            output (manager.Queue): manager.Queue object to store results

            total_orbits (int): total number of accepted orbits desired by user

            num_cores(int): the number of cores that _run_sampler_base is being
                            run in parallel on.

            num_samples (int): number of orbits to prepare for OFTI to run
                rejection sampling on

            Value (mp.Value(int)): global counter for the orbits generated

            lock: mp.lock object to prevent issues caused by access to shared
                  memory by multiple processes
        Returns:
            output_orbits (np.array): array of accepted orbits,
                                      size: total_orbits

            output_lnlikes (np.array): array of log probabilities,
                                       size: total_orbits

        """

        np.random.seed()

        n_orbits_saved = 0
        output_orbits = np.empty((total_orbits, len(self.priors)))
        output_lnlikes = np.empty(total_orbits)

        # add orbits to `output_orbits` until `total_orbits` are saved
        while n_orbits_saved < total_orbits:

            accepted_orbits, lnlikes = self._do_ofti(num_samples)

            if len(accepted_orbits) == 0:
                pass
            else:
                n_accepted = len(accepted_orbits)
                maxindex2save = np.min([n_accepted, total_orbits - n_orbits_saved])
                output_orbits[n_orbits_saved: n_orbits_saved +
                              n_accepted] = accepted_orbits[0:maxindex2save]
                output_lnlikes[n_orbits_saved: n_orbits_saved+n_accepted] = lnlikes[0:maxindex2save]
                n_orbits_saved += maxindex2save

                # add to the value of the global variable
                with lock:
                    Value.value += maxindex2save

        output.put((np.array(output_orbits), output_lnlikes))
        return (np.array(output_orbits), output_lnlikes)

    def run_sampler(self, total_orbits, num_samples=10000, num_cores=None):
        """
        Runs OFTI in parallel on multiple cores until we get the number of total accepted orbits we want.
        Args:
            total_orbits (int): total number of accepted orbits desired by user
            num_samples (int): number of orbits to prepare for OFTI to run
                rejection sampling on. Defaults to 10000.
            num_cores (int): the number of cores to run OFTI on. Defaults to
                             number of cores availabe.
        Return:
            output_orbits (np.array): array of accepted orbits. Size: total_orbits.

        Written by: Vighnesh Nagpal(2019)

        """
        if num_cores != 1:
            if num_cores == None:
                num_cores = mp.cpu_count()

            results = []
            # orbits_saved is a global counter for the number of orbits generated
            orbits_saved = mp.Value('i', 0)

            manager = mp.Manager()
            output = manager.Queue()

            # setup the processes
            lock = mp.Lock()
            nrun_per_core = int(np.ceil(float(total_orbits)/float(num_cores)))

            processes = [
                mp.Process(
                    target=self._sampler_process,
                    args=(output, nrun_per_core, num_cores, num_samples,
                          orbits_saved, lock)
                ) for x in range(num_cores)
            ]

            # start the processes
            for p in processes:
                p.start()

            # print out the number of orbits generated every second
            while orbits_saved.value < total_orbits:
                print(str(orbits_saved.value)+'/'+str(total_orbits)+' orbits found', end='\r')
                time.sleep(0.1)

            print(str(total_orbits)+'/'+str(total_orbits)+' orbits found', end='\r')

            # join the processes
            for p in processes:
                p.join()
            # get the results of each process from the queue
            for p in processes:
                results.append(output.get())

            # filling up the output_orbits array
            output_orbits = np.zeros((total_orbits, len(self.priors)))
            output_lnlikes = np.empty(total_orbits)
            pos = 0

            for p in results:
                num_to_fill = np.min([len(p[0]), total_orbits - pos])
                output_orbits[pos:pos+num_to_fill] = p[0][0:num_to_fill]
                output_lnlikes[pos:pos+num_to_fill] = p[1][0:num_to_fill]
                pos += num_to_fill

            self.results.add_samples(
                np.array(output_orbits),
                output_lnlikes, labels=self.system.labels
            )
            return output_orbits

        else:
            # this block is executed if num_cores=1
            n_orbits_saved = 0
            output_orbits = np.empty((total_orbits, len(self.priors)))
            output_lnlikes = np.empty(total_orbits)

            # add orbits to `output_orbits` until `total_orbits` are saved
            while n_orbits_saved < total_orbits:

                accepted_orbits, lnlikes = self._do_ofti(num_samples)

                if len(accepted_orbits) == 0:
                    pass
                else:
                    n_accepted = len(accepted_orbits)
                    maxindex2save = np.min([n_accepted, total_orbits - n_orbits_saved])

                    output_orbits[n_orbits_saved: n_orbits_saved +
                                  n_accepted] = accepted_orbits[0:maxindex2save]
                    output_lnlikes[n_orbits_saved: n_orbits_saved +
                                   n_accepted] = lnlikes[0:maxindex2save]
                    n_orbits_saved += maxindex2save

                    # print progress statement
                    print(str(n_orbits_saved)+'/'+str(total_orbits)+' orbits found', end='\r')

            self.results.add_samples(
                np.array(output_orbits),
                output_lnlikes, labels=self.system.labels
            )

            return output_orbits


class MCMC(Sampler):
    """
    MCMC sampler. Supports either parallel tempering or just regular MCMC. Parallel tempering will be run if ``num_temps`` > 1
    Parallel-Tempered MCMC Sampler uses ptemcee, a fork of the emcee Affine-infariant sampler
    Affine-Invariant Ensemble MCMC Sampler uses emcee.

    .. Warning:: may not work well for multi-modal distributions

    Args:
        system (system.System): system.System object
        num_temps (int): number of temperatures to run the sampler at. Parallel tempering will be
            used if num_temps > 1 (default=20)
        num_walkers (int): number of walkers at each temperature (default=1000)
        num_threads (int): number of threads to use for parallelization (default=1)
        like (str): name of likelihood function in ``lnlike.py``
        custom_lnlike (func): ability to include an addition custom likelihood function in the fit.
            the function looks like ``clnlikes = custon_lnlike(params)`` where ``params is a RxM array
            of fitting parameters, where R is the number of orbital paramters (can be passed in system.compute_model()),
            and M is the number of orbits we need model predictions for. It returns ``clnlikes`` which is an array of
            length M, or it can be a single float if M = 1.

    Written: Jason Wang, Henry Ngo, 2018
    """

    def __init__(self, system, num_temps=20, num_walkers=1000, num_threads=1, like='chi2_lnlike', custom_lnlike=None):

        super(MCMC, self).__init__(system, like=like, custom_lnlike=custom_lnlike)

        self.num_temps = num_temps
        self.num_walkers = num_walkers
        self.num_threads = num_threads

        # create an empty results object
        self.results = orbitize.results.Results(
            sampler_name=self.__class__.__name__,
            post=None,
            lnlike=None,
            tau_ref_epoch=system.tau_ref_epoch,
            num_secondary_bodies=system.num_secondary_bodies
        )

        if self.num_temps > 1:
            self.use_pt = True
        else:
            self.use_pt = False
            self.num_temps = 1

        # get priors from the system class. need to remove and record fixed priors
        self.priors = []
        self.fixed_params = []
        for i, prior in enumerate(system.sys_priors):

            # check for fixed parameters
            if not hasattr(prior, "draw_samples"):
                self.fixed_params.append((i, prior))
            else:
                self.priors.append(prior)

        # initialize walkers initial postions
        self.num_params = len(self.priors)
        init_positions = []
        for prior in self.priors:
            # draw them uniformly becase we don't know any better right now
            # TODO: be smarter in the future
            random_init = prior.draw_samples(num_walkers*self.num_temps)
            if self.num_temps > 1:
                random_init = random_init.reshape([self.num_temps, num_walkers])

            init_positions.append(random_init)

        # save this as the current position for the walkers
        if self.use_pt:
            # make this an numpy array, but combine the parameters into a shape of (ntemps, nwalkers, nparams)
            # we currently have a list of [ntemps, nwalkers] with nparam arrays. We need to make nparams the third dimension
            self.curr_pos = np.dstack(init_positions)
        else:
            # make this an numpy array, but combine the parameters into a shape of (nwalkers, nparams)
            # we currently have a list of arrays where each entry is num_walkers prior draws for each parameter
            # We need to make nparams the second dimension, so we have to transpose the stacked array
            self.curr_pos = np.stack(init_positions).T

    def _fill_in_fixed_params(self, sampled_params):
        """
        Fills in the missing parameters from the chain that aren't being sampled

        Args:
            sampled_params (np.array): either 1-D array of size = number of sampled params, or 2-D array of shape (num_models, num_params)

        Returns:
            full_params (np.array): same number of dimensions as sampled_params, but with num_params including the fixed parameters
        """
        if len(self.fixed_params) == 0:
            # nothing to add
            return sampled_params

        # check if 1-D or 2-D
        twodim = np.ndim(sampled_params) == 2

        # insert in params
        for index, value in self.fixed_params:
            if twodim:
                sampled_params = np.insert(sampled_params, index, value, axis=1)
            else:
                sampled_params = np.insert(sampled_params, index, value)

        return sampled_params

    def _logl(self, params, include_logp=False):
        """
        log likelihood function that interfaces with the orbitize objects
        Comptues the sum of the log likelihoods of the data given the input model

        Args:
            params (np.array of float): MxR array
                of fitting parameters, where R is the number of
                parameters being fit, and M is the number of orbits
                we need model predictions for. Must be in the same order
                documented in System() above. If M=1, this can be a 1d array.

            include_logp (bool): if True, also include log prior in this function

        Returns:
            lnlikes (float): sum of all log likelihoods of the data given input model

        """
        if include_logp:
            if np.ndim(params) == 1:
                logp = orbitize.priors.all_lnpriors(params, self.priors)
                # escape if logp == -np.inf
                if np.isinf(logp):
                    return -np.inf
            else:
                logp = np.array([orbitize.priors.all_lnpriors(pset, self.priors)
                                 for pset in params])
        else:
            logp = 0  # don't include prior

        full_params = self._fill_in_fixed_params(params)
        if np.ndim(full_params) == 2:
            full_params = full_params.T

        return super(MCMC, self)._logl(full_params) + logp

    def run_sampler(self, total_orbits, burn_steps=0, thin=1, examine_chains=False):
        """
        Runs PT MCMC sampler. Results are stored in ``self.chain`` and ``self.lnlikes``.
        Results also added to ``orbitize.results.Results`` object (``self.results``)

        .. Note:: Can be run multiple times if you want to pause and inspect things.
            Each call will continue from the end state of the last execution.

        Args:
            total_orbits (int): total number of accepted possible
                orbits that are desired. This equals
                ``num_steps_per_walker`` x ``num_walkers``
            burn_steps (int): optional paramter to tell sampler
                to discard certain number of steps at the beginning
            thin (int): factor to thin the steps of each walker
                by to remove correlations in the walker steps
            examine_chains (boolean): Displays plots of walkers at each step by
                running `examine_chains` after `total_orbits` sampled.

        Returns:
            ``emcee.sampler`` object: the sampler used to run the MCMC
        """

        if self.use_pt:
            sampler = ptemcee.Sampler(
                self.num_walkers, self.num_params, self._logl, orbitize.priors.all_lnpriors,
                ntemps=self.num_temps, threads=self.num_threads, logpargs=[self.priors, ]
            )
        else:
            if self.num_threads != 1:
                print('Setting num_threads=1. If you want parallel processing for emcee implemented in orbitize, let us know.')
                self.num_threads = 1

            sampler = emcee.EnsembleSampler(
                self.num_walkers, self.num_params, self._logl,
                kwargs={'include_logp': True}
            )
<<<<<<< HEAD

        for pos, lnprob, lnlike in sampler.sample(self.curr_pos, iterations=burn_steps, thin=thin):
            # numw = pos.shape[1]
            # w = np.random.randint(0,numw)
            # print('******************')
            # print('pos = '+str(pos[0][w][:]))
            # print('lnprob = '+str(lnprob[0][w])+' / lnlike = '+ str(lnlike[0][w])+' / lnprob-lnlike = '+ str(lnprob[0][w]-lnlike[0][w]))
            pass
=======
                
        
        for state in sampler.sample(self.curr_pos, iterations=burn_steps, thin=thin):
            if self.use_pt:
                self.curr_pos = state[0]
            else:
                self.curr_pos = state.coords
>>>>>>> 59c7f591

        sampler.reset()
        print('Burn in complete')

        nsteps = int(np.ceil(total_orbits / self.num_walkers))

        assert (nsteps > 0), 'Total_orbits must be greater than num_walkers.'

<<<<<<< HEAD
        i = 0
        for pos, lnprob, lnlike in sampler.sample(p0=self.curr_pos, iterations=nsteps, thin=thin):
            i += 1
            # numw = pos.shape[1]
            # w = np.random.randint(0,numw)
            # print('******************')
            # print('pos = '+str(pos[0][w][:]))
            # print('lnprob = '+str(lnprob[0][w])+' / lnlike = '+ str(lnlike[0][w])+' / lnprob-lnlike = '+ str(lnprob[0][w]-lnlike[0][w]))
=======
        i=0
        for state in sampler.sample(self.curr_pos, iterations=nsteps, thin=thin):
            if self.use_pt:
                self.curr_pos = state[0]
            else:
                self.curr_pos = state.coords
            i+=1
>>>>>>> 59c7f591
            # print progress statement
            if i % 5 == 0:
                print(str(i)+'/'+str(nsteps)+' steps completed', end='\r')
        print('')

        # TODO: Need something here to pick out temperatures, just using lowest one for now
        self.chain = sampler.chain

        if self.use_pt:
            self.post = sampler.flatchain[0, :, :]
            # should also be picking out the lowest temperature logps
            self.lnlikes = sampler.loglikelihood[0, :, :].flatten()
            self.lnlikes_alltemps = sampler.loglikelihood
        else:
            self.post = sampler.flatchain
            self.lnlikes = sampler.flatlnprobability

            # convert posterior probability (returned by sampler objects) to likelihood (required by orbitize.results.Results)
            for i, orb in enumerate(self.post):
                self.lnlikes[i] -= orbitize.priors.all_lnpriors(orb, self.priors)

        # include fixed parameters in posterior
        self.post = self._fill_in_fixed_params(self.post)

        self.results.add_samples(self.post, self.lnlikes, labels=self.system.labels)

        print('Run complete')

        if examine_chains:
            self.examine_chains()

        return sampler

    def examine_chains(self, param_list=None, walker_list=None, n_walkers=None, step_range=None, transparency = 1):
        """
        Plots position of walkers at each step from Results object. Returns list of figures, one per parameter
        Args:
            param_list: List of strings of parameters to plot (e.g. "sma1")
                If None (default), all parameters are plotted
            walker_list: List or array of walker numbers to plot
                If None (default), all walkers are plotted
            n_walkers (int): Randomly select `n_walkers` to plot
                Overrides walker_list if this is set
                If None (default), walkers selected as per `walker_list`
            step_range (array or tuple): Start and end values of step numbers to plot
                If None (default), all the steps are plotted
            transparency (int or float): Determines visibility of the plotted function
                If 1 (default) results plot at 100% opacity

        Returns:
            List of ``matplotlib.pyplot.Figure`` objects:
                Walker position plot for each parameter selected

        (written): Henry Ngo, 2019
        """

        # Get the flattened chain from Results object (nwalkers*nsteps, nparams)
        flatchain = np.copy(self.results.post)
        total_samples, n_params = flatchain.shape
        n_steps = np.int(total_samples/self.num_walkers)
        # Reshape it to (nwalkers, nsteps, nparams)
        chn = flatchain.reshape((self.num_walkers, n_steps, n_params))

        # Get list of walkers to use
        if n_walkers is not None:  # If n_walkers defined, randomly choose that many walkers
            walkers_to_plot = np.random.choice(self.num_walkers, size=n_walkers, replace=False)
        elif walker_list is not None:  # if walker_list is given, use that list
            walkers_to_plot = np.array(walker_list)
        else:  # both n_walkers and walker_list are none, so use all walkers
            walkers_to_plot = np.arange(self.num_walkers)

        # Get list of parameters to use
        if param_list is None:
            params_to_plot = np.arange(n_params)
        else:  # build list from user input strings
            params_plot_list = []
            for i in param_list:
                if i in self.system.param_idx:
                    params_plot_list.append(self.system.param_idx[i])
                else:
                    raise Exception('Invalid param name: {}. See system.param_idx.'.format(i))
            params_to_plot = np.array(params_plot_list)

        # Loop through each parameter and make plot
        output_figs = []
        for pp in params_to_plot:
            fig, ax = plt.subplots()
            for ww in walkers_to_plot:
                ax.plot(chn[ww, :, pp], 'k-', alpha = transparency)
            ax.set_xlabel('Step')
            if step_range is not None:  # Limit range shown if step_range is set
                ax.set_xlim(step_range)
            output_figs.append(fig)
        
        # Return
        return output_figs

    def chop_chains(self, burn, trim=0):
        """
        Permanently removes steps from beginning (and/or end) of chains from the Results object.
        Also updates `curr_pos` if steps are removed from the end of the chain

        Args:
            burn (int): The number of steps to remove from the beginning of the chains
            trim (int): The number of steps to remove from the end of the chians (optional)

        Returns:
            None. Updates self.curr_pos and the `Results` object.
            .. Warning:: Does not update bookkeeping arrays within `MCMC` sampler object.

        (written): Henry Ngo, 2019
        """

        # Retrieve information from results object
        flatchain = np.copy(self.results.post)
        total_samples, n_params = flatchain.shape
        n_steps = np.int(total_samples/self.num_walkers)
        # TODO: May have to change this to merge with other branches
        flatlnlikes = np.copy(self.results.lnlike)

        # Reshape chain to (nwalkers, nsteps, nparams)
        chn = flatchain.reshape((self.num_walkers, n_steps, n_params))
        # Reshape lnlike to (nwalkers, nsteps)
        lnlikes = flatlnlikes.reshape((self.num_walkers, n_steps))

        # Find beginning and end indices for steps to keep
        keep_start = burn
        keep_end = n_steps - trim
        n_chopped_steps = n_steps - trim - burn

        # Update arrays in `sampler`: chain, lnlikes, lnlikes_alltemps (if PT), post
        chopped_chain = chn[:, keep_start:keep_end, :]
        chopped_lnlikes = lnlikes[:, keep_start:keep_end]

        # Update current position if trimmed from edge
        if trim > 0:
            self.curr_pos = chopped_chain[:, -1, :]

        # Flatten likelihoods and samples
        flat_chopped_chain = chopped_chain.reshape(self.num_walkers*n_chopped_steps, n_params)
        flat_chopped_lnlikes = chopped_lnlikes.reshape(self.num_walkers*n_chopped_steps)

        # Update results object associated with this sampler
        self.results = orbitize.results.Results(
            sampler_name=self.__class__.__name__,
            post=flat_chopped_chain,
            lnlike=flat_chopped_lnlikes,
            tau_ref_epoch=self.system.tau_ref_epoch,
            labels=self.system.labels,
            num_secondary_bodies=self.system.num_secondary_bodies
        )

        # Print a confirmation
        print('Chains successfully chopped. Results object updated.')<|MERGE_RESOLUTION|>--- conflicted
+++ resolved
@@ -202,57 +202,14 @@
 
         samples = self.draw_from_priors(num_samples)
 
-<<<<<<< HEAD
-        # sma, ecc, inc, argp, lan, tau, plx, mtot = [s for s in samples]
-        sma = samples[0,:]
-        ecc = samples[1,:]
-        inc = samples[2,:]
-        argp = samples[3,:]
-        lan = samples[4,:]
-        tau = samples[5,:]
-        plx = samples[6,:]
-        if self.system.fit_secondary_mass:
-            m0 = samples[-1,:]
-            m1 = samples[-2,:]
-            mtot = m0 + m1
-        else:
-            mtot = samples[-1,:]
-            m1 = None
-        period_prescale = np.sqrt(
-            4*np.pi**2*(sma*u.AU)**3/(consts.G*(mtot*u.Msun))
-        )
-        period_prescale = period_prescale.to(u.day).value
-        meananno = self.epochs[self.epoch_idx]/period_prescale - tau
-        # compute sep/PA of generated orbits
-        ra, dec, vc = orbitize.kepler.calc_orbit(
-            self.epochs[self.epoch_idx], sma, ecc, inc, argp, lan, tau, plx, mtot, 
-            mass_for_Kamp=m1
-        )
-        sep, pa = orbitize.system.radec2seppa(ra, dec) # sep[mas], PA[deg]
-        # generate Gaussian offsets from observational uncertainties
-        sep_offset = np.random.normal(
-            0, self.sep_err[self.epoch_idx], size=num_samples
-        )
-        pa_offset =  np.random.normal(
-            0, self.pa_err[self.epoch_idx], size=num_samples
-        )
-        # calculate correction factors
-        sma_corr = (sep_offset + self.sep_observed[self.epoch_idx])/sep
-        lan_corr = (pa_offset + self.pa_observed[self.epoch_idx] - pa)
-        # perform scale-and-rotate
-        sma *= sma_corr # [AU]
-        lan += np.radians(lan_corr) # [rad]
-        lan = lan % (2*np.pi)
-        period_new = np.sqrt(
-            4*np.pi**2*(sma*u.AU)**3/(consts.G*(mtot*u.Msun))
-        )
-        period_new = period_new.to(u.day).value
-        tau = (self.epochs[self.epoch_idx]/period_new - meananno) % 1
-        # updates samples with new values of sma, pan, tau
-        samples[0,:] = sma
-        samples[4,:] = lan
-        samples[5,:] = tau
-=======
+        # generate sample orbits
+        samples = np.empty([len(self.priors), num_samples])
+        for i in range(len(self.priors)):
+            if hasattr(self.priors[i], "draw_samples"):
+                samples[i, :] = self.priors[i].draw_samples(num_samples)
+            else: # param is fixed & has no prior
+                samples[i, :] = self.priors[i] * np.ones(num_samples)
+
         for body_num in np.arange(self.system.num_secondary_bodies):
             # sma, ecc, inc, argp, lan, tau, plx, mtot = [s for s in samples]
             ref_ind = 6 * body_num
@@ -329,7 +286,6 @@
             samples[ref_ind + 4,:] = lan
             samples[ref_ind + 5,:] = tau
 
->>>>>>> 59c7f591
         return samples
 
     def reject(self, samples):
@@ -724,16 +680,6 @@
                 self.num_walkers, self.num_params, self._logl,
                 kwargs={'include_logp': True}
             )
-<<<<<<< HEAD
-
-        for pos, lnprob, lnlike in sampler.sample(self.curr_pos, iterations=burn_steps, thin=thin):
-            # numw = pos.shape[1]
-            # w = np.random.randint(0,numw)
-            # print('******************')
-            # print('pos = '+str(pos[0][w][:]))
-            # print('lnprob = '+str(lnprob[0][w])+' / lnlike = '+ str(lnlike[0][w])+' / lnprob-lnlike = '+ str(lnprob[0][w]-lnlike[0][w]))
-            pass
-=======
                 
         
         for state in sampler.sample(self.curr_pos, iterations=burn_steps, thin=thin):
@@ -741,7 +687,6 @@
                 self.curr_pos = state[0]
             else:
                 self.curr_pos = state.coords
->>>>>>> 59c7f591
 
         sampler.reset()
         print('Burn in complete')
@@ -750,16 +695,6 @@
 
         assert (nsteps > 0), 'Total_orbits must be greater than num_walkers.'
 
-<<<<<<< HEAD
-        i = 0
-        for pos, lnprob, lnlike in sampler.sample(p0=self.curr_pos, iterations=nsteps, thin=thin):
-            i += 1
-            # numw = pos.shape[1]
-            # w = np.random.randint(0,numw)
-            # print('******************')
-            # print('pos = '+str(pos[0][w][:]))
-            # print('lnprob = '+str(lnprob[0][w])+' / lnlike = '+ str(lnlike[0][w])+' / lnprob-lnlike = '+ str(lnprob[0][w]-lnlike[0][w]))
-=======
         i=0
         for state in sampler.sample(self.curr_pos, iterations=nsteps, thin=thin):
             if self.use_pt:
@@ -767,7 +702,6 @@
             else:
                 self.curr_pos = state.coords
             i+=1
->>>>>>> 59c7f591
             # print progress statement
             if i % 5 == 0:
                 print(str(i)+'/'+str(nsteps)+' steps completed', end='\r')
