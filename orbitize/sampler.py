--- conflicted
+++ resolved
@@ -122,26 +122,6 @@
                 self.system.param_idx,
             )
 
-<<<<<<< HEAD
-            if self.system.gaia is not None:
-                gaiahip_epochs = Time(
-                    [self.system.gaia.hipparcos_epoch, self.system.gaia.gaia_epoch],
-                    format="decimalyear",
-                ).mjd
-
-                # compute Ra/Dec predictions at the Gaia epoch
-                raoff_model, deoff_model, _ = self.system.compute_all_orbits(
-                    params, epochs=gaiahip_epochs
-                )
-
-                # select body 0 raoff/deoff predictions & feed into Gaia module lnlike fn
-                lnlikes_sum += self.system.gaia.compute_lnlike(
-                    raoff_model[:, 0, :],
-                    deoff_model[:, 0, :],
-                    params,
-                    self.system.param_idx,
-                )
-=======
         if self.system.gaia is not None:
             gaiahip_epochs = Time(
                 np.append(
@@ -162,7 +142,6 @@
                 params,
                 self.system.param_idx,
             )
->>>>>>> 62b03af2
 
         return lnlikes_sum
 
@@ -570,15 +549,10 @@
 
         """
 
-<<<<<<< HEAD
-        if num_cores != 1:
-            if num_cores == None:
-=======
         start_time = time.time()
 
         if num_cores != 1:
             if num_cores is None:
->>>>>>> 62b03af2
                 num_cores = mp.cpu_count()
 
             results = []
@@ -606,8 +580,6 @@
 
             # print out the number of orbits generated every second
             while orbits_saved.value < total_orbits:
-<<<<<<< HEAD
-=======
                 if OFTI_warning is not None and orbits_saved.value == 0:
                     check_time = time.time() - start_time
                     if check_time > OFTI_warning:
@@ -616,7 +588,6 @@
                             end="\n",
                         )
                         OFTI_warning = None
->>>>>>> 62b03af2
                 print(
                     str(orbits_saved.value) + "/" + str(total_orbits) + " orbits found",
                     end="\r",
@@ -681,19 +652,11 @@
                     ] = lnlikes[0:maxindex2save]
                     n_orbits_saved += maxindex2save
 
-<<<<<<< HEAD
-                    # print progress statement
-                    print(
-                        str(n_orbits_saved) + "/" + str(total_orbits) + " orbits found",
-                        end="\r",
-                    )
-=======
                 # print progress statement
                 print(
                     str(n_orbits_saved) + "/" + str(total_orbits) + " orbits found",
                     end="\r",
                 )
->>>>>>> 62b03af2
 
             self.results.add_samples(np.array(output_orbits), output_lnlikes)
 
