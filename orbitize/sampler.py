from orbitize import lnlike
<<<<<<< HEAD
from orbitize import system
from orbitize import kepler
import sys
import abc
import numpy as np
=======
import sys
import abc
>>>>>>> 277e54d8

# Python 2 & 3 handle ABCs differently
if sys.version_info[0] < 3:
    ABC = abc.ABCMeta('ABC', (), {})
else:
    ABC = abc.ABC

class Sampler(ABC):
<<<<<<< HEAD
=======
    """
    Abstract base class for sampler objects.
    All sampler objects should inherit from this class.

    (written): Sarah Blunt, 2018
    """

    def __init__(cls, system, like='chi2_lnlike'):
        cls.system = system
        cls.lnlike = getattr(lnlike, like)

    @abc.abstractmethod
    def run_sampler(self, total_orbits):
        pass


class OFTI(Sampler):
>>>>>>> 277e54d8
    """
    Abstract base class for sampler objects.
    All sampler objects should inherit from this class.
    (written): Sarah Blunt, 2018
    """

    def __init__(cls, system, like='chi2_lnlike'):
        cls.system = system
        cls.lnlike = getattr(lnlike, like)

    @abc.abstractmethod
    def run_sampler(self, total_orbits):
        pass


class OFTI(Sampler):
    """
    OFTI Sampler
    Args:
        lnlike (string): name of likelihood function in ``lnlike.py``
        system (system.System): system.System object
    """
    def __init__(self, system, like='chi2_lnlike'):
        super(OFTI, self).__init__(system, like=like)

    def prepare_samples(self, num_samples):
        """
        Prepare some orbits for rejection sampling. This draws random orbits 
        from priors, and performs scale & rotate.
        Args:
            num_samples (int): number of orbits to prepare for OFTI to run 
                rejection sampling on
        Return:
            np.array: array of prepared samples. The first dimension has size of num_samples. This should be passed into ``reject()``
        """
        pass
        # draw an array of num_samples smas, eccs, etc. from prior objects: prior = (some object inhertiting from priors.Prior); samples = prior.draw_samples(#)
      #  elements = system.priors # -> this step should be done in OFTI.__init__ so it doesn't slow performance

    #    for element in elements:
     #       samples[i,j] = system.priors[element].draw_samples(num_samples)
<<<<<<< HEAD

         
        # generate sample orbits from priors
        elements = system.priors #I don't see priors defined in system.py???
        samples = np.array([])
            for element in elements:
                np.append(samples, system.priors[element].draw_samples(num_samples))
        samples.transpose()
         
        #compute separations    
        separations = map(kepler.calc_orbit, samples)
        
        #compute offsets and scale accordingly
        offsets = np.random.randn(separations.size)
        separations = separations/(separations + offsets)
        
        
             
        
=======
>>>>>>> 277e54d8

    def reject(self, orbit_configs):
        """
        Runs rejection sampling on some prepared samples
        Args:
            orbit_configs (np.array): array of prepared samples. The first dimension has size `num_samples`. This should be the output of ``prepare_samples()``
<<<<<<< HEAD
=======

>>>>>>> 277e54d8
        Return:
            np.array: a subset of orbit_configs that are accepted based on the data.
        """
        pass

    def run_sampler(self, total_orbits):
        """
        Runs OFTI until we get the number of total accepted orbits we want. 
        Args:
            total_orbits (int): total number of accepted possible orbits that 
                are desired
        Return:
            np.array: array of accepted orbits. First dimension has size ``total_orbits``.
        """
        # this function shold first check if we have reached enough orbits, and break when we do

        # put outputs of calc_orbit into format specified by mask passed from System object. Feed these arrays of data, model, and errors into lnlike.py
        pass


class PTMCMC(Sampler):
    """
    Parallel-Tempered MCMC Sampler using the emcee Affine-infariant sampler
    Args:
        lnlike (string): name of likelihood function in ``lnlike.py``
        system (system.System): system.System object
        num_temps (int): number of temperatures to run the sampler at
        num_walkers (int): number of walkers at each temperature
    """
    def __init__(self, like, system, num_temps, num_walkers):
        super(OFTI, self).__init__(system, like=like)
        self.num_temps = num_temps
        self.num_walkers = num_walkers

    def run_sampler(self, total_orbits, burn_steps=0, thin=1):
        """
        Runs PT MCMC sampler
        Args:
            total_orbits (int): total number of accepted possible 
                orbits that are desired. This equals 
                ``num_steps_per_walker``x``num_walkers``
            burn_steps (int): optional paramter to tell sampler
                to discard certain number of steps at the beginning
            thin (int): factor to thin the steps of each walker 
                by to remove correlations in the walker steps
        """
<<<<<<< HEAD
        pass
=======
        pass



>>>>>>> 277e54d8
<|MERGE_RESOLUTION|>--- conflicted
+++ resolved
@@ -1,14 +1,10 @@
 from orbitize import lnlike
-<<<<<<< HEAD
 from orbitize import system
 from orbitize import kepler
 import sys
 import abc
 import numpy as np
-=======
-import sys
-import abc
->>>>>>> 277e54d8
+
 
 # Python 2 & 3 handle ABCs differently
 if sys.version_info[0] < 3:
@@ -17,26 +13,6 @@
     ABC = abc.ABC
 
 class Sampler(ABC):
-<<<<<<< HEAD
-=======
-    """
-    Abstract base class for sampler objects.
-    All sampler objects should inherit from this class.
-
-    (written): Sarah Blunt, 2018
-    """
-
-    def __init__(cls, system, like='chi2_lnlike'):
-        cls.system = system
-        cls.lnlike = getattr(lnlike, like)
-
-    @abc.abstractmethod
-    def run_sampler(self, total_orbits):
-        pass
-
-
-class OFTI(Sampler):
->>>>>>> 277e54d8
     """
     Abstract base class for sampler objects.
     All sampler objects should inherit from this class.
@@ -72,14 +48,6 @@
         Return:
             np.array: array of prepared samples. The first dimension has size of num_samples. This should be passed into ``reject()``
         """
-        pass
-        # draw an array of num_samples smas, eccs, etc. from prior objects: prior = (some object inhertiting from priors.Prior); samples = prior.draw_samples(#)
-      #  elements = system.priors # -> this step should be done in OFTI.__init__ so it doesn't slow performance
-
-    #    for element in elements:
-     #       samples[i,j] = system.priors[element].draw_samples(num_samples)
-<<<<<<< HEAD
-
          
         # generate sample orbits from priors
         elements = system.priors #I don't see priors defined in system.py???
@@ -95,21 +63,12 @@
         offsets = np.random.randn(separations.size)
         separations = separations/(separations + offsets)
         
-        
-             
-        
-=======
->>>>>>> 277e54d8
 
     def reject(self, orbit_configs):
         """
         Runs rejection sampling on some prepared samples
         Args:
             orbit_configs (np.array): array of prepared samples. The first dimension has size `num_samples`. This should be the output of ``prepare_samples()``
-<<<<<<< HEAD
-=======
-
->>>>>>> 277e54d8
         Return:
             np.array: a subset of orbit_configs that are accepted based on the data.
         """
@@ -156,11 +115,4 @@
             thin (int): factor to thin the steps of each walker 
                 by to remove correlations in the walker steps
         """
-<<<<<<< HEAD
         pass
-=======
-        pass
-
-
-
->>>>>>> 277e54d8
