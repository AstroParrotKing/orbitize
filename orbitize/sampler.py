from __future__ import print_function
import numpy as np
import astropy.units as u
import astropy.constants as consts
import sys
import abc
import math
import time

import emcee
import ptemcee
import multiprocessing as mp


import orbitize.lnlike
import orbitize.priors
import orbitize.kepler
from orbitize.system import radec2seppa
import orbitize.results

import matplotlib.pyplot as plt

# Python 2 & 3 handle ABCs differently
if sys.version_info[0] < 3:
    ABC = abc.ABCMeta('ABC', (), {})
else:
    ABC = abc.ABC


class Sampler(ABC):
    """
    Abstract base class for sampler objects.
    All sampler objects should inherit from this class.

    Written: Sarah Blunt, 2018
    """

    def __init__(self, system, like='chi2_lnlike', custom_lnlike=None):
        self.system = system

        # check if `like` is a string or a function
        if callable(like):
            self.lnlike = like
        else:
            self.lnlike = getattr(orbitize.lnlike, like)

        self.custom_lnlike = custom_lnlike

    @abc.abstractmethod
    def run_sampler(self, total_orbits):
        pass

    def _logl(self, params):
        """
        log likelihood function that interfaces with the orbitize objects
        Comptues the sum of the log likelihoods of the data given the input model

        Args:
            params (np.array of float): RxM array
                of fitting parameters, where R is the number of
                parameters being fit, and M is the number of orbits
                we need model predictions for. Must be in the same order
                documented in System() above. If M=1, this can be a 1d array.

        Returns:
            lnlikes (float): sum of all log likelihoods of the data given input model

        """
        # compute the model based on system params
        # jitter output from compute model
        model, jitter = self.system.compute_model(params)

        # fold data/errors to match model output shape. In particualr, quant1/quant2 are interleaved
        data = np.array([self.system.data_table['quant1'], self.system.data_table['quant2']]).T

        # errors below required for lnlike function below
        errs = np.array([self.system.data_table['quant1_err'],
                         self.system.data_table['quant2_err']]).T

        # TODO: THIS ONLY WORKS FOR 1 PLANET. Make this a for loop to work for multiple planets.
        seppa_indices = np.union1d(self.system.seppa[0], self.system.seppa[1])

        # compute lnlike
        lnlikes = self.lnlike(data, errs, model, jitter, seppa_indices)

        # return sum of lnlikes (aka product of likeliehoods)
        lnlikes_sum = np.nansum(lnlikes, axis=(0, 1))

        if self.custom_lnlike is not None:
            lnlikes_sum += self.custom_lnlike(params)

        return lnlikes_sum



class OFTI(Sampler,):
    """
    OFTI Sampler

    Args:
        like (string): name of likelihood function in ``lnlike.py``
        system (system.System): ``system.System`` object
        custom_lnlike (func): ability to include an addition custom likelihood function in the fit.
            the function looks like ``clnlikes = custon_lnlike(params)`` where ``params is a RxM array
            of fitting parameters, where R is the number of orbital paramters (can be passed in system.compute_model()),
            and M is the number of orbits we need model predictions for. It returns ``clnlikes`` which is an array of
            length M, or it can be a single float if M = 1.

    Written: Isabel Angelo, Sarah Blunt, Logan Pearce, 2018
    """

    def __init__(self, system, like='chi2_lnlike', custom_lnlike=None):

        super(OFTI, self).__init__(system, like=like, custom_lnlike=custom_lnlike)

        # compute priors and columns containing ra/dec and sep/pa
        self.priors = self.system.sys_priors

        # convert RA/Dec rows to sep/PA
        body_num = 1  # the first planet; MODIFY THIS LATER FOR MULTIPLE PLANETS
        if len(self.system.radec[body_num]) > 0:
            print('Converting ra/dec data points in data_table to sep/pa. Original data are stored in input_table.')
            self.system.convert_data_table_radec2seppa(body_num=body_num)

        # these are of type astropy.table.column
        self.sep_observed = self.system.data_table[:]['quant1'].copy()
        self.pa_observed = self.system.data_table[:]['quant2'].copy()
        self.sep_err = self.system.data_table[:]['quant1_err'].copy()
        self.pa_err = self.system.data_table[:]['quant2_err'].copy()

        # this is OK, ONLY IF we are only using self.epochs for computing RA/Dec from Keplerian elements
        self.epochs = np.array(self.system.data_table['epoch']) - self.system.tau_ref_epoch

        # choose scale-and-rotate epoch
        self.epoch_idx = np.argmin(self.sep_err)  # epoch with smallest error

        # create an empty results object
        self.results = orbitize.results.Results(
            sampler_name=self.__class__.__name__,
            post=None,
            lnlike=None,
            tau_ref_epoch=self.system.tau_ref_epoch
        )

    def prepare_samples(self, num_samples):
        """
        Prepare some orbits for rejection sampling. This draws random orbits
        from priors, and performs scale & rotate.

        Args:
            num_samples (int): number of orbits to draw and scale & rotate for
                OFTI to run rejection sampling on

        Return:
            np.array: array of prepared samples. The first dimension has size of
            num_samples. This should be passed into ``OFTI.reject()``
        """

        # TODO: modify to work for multi-planet systems

        # generate sample orbits
        samples = np.empty([len(self.priors), num_samples])
        for i in range(len(self.priors)):
            if hasattr(self.priors[i], "draw_samples"):
                samples[i, :] = self.priors[i].draw_samples(num_samples)
            else:  # param is fixed & has no prior
                samples[i, :] = self.priors[i] * np.ones(num_samples)

        # sma, ecc, inc, argp, lan, tau, plx, mtot = [s for s in samples]
        sma = samples[0, :]
        ecc = samples[1, :]
        inc = samples[2, :]
        argp = samples[3, :]
        lan = samples[4, :]
        tau = samples[5, :]
        plx = samples[6, :]
        if self.system.fit_secondary_mass:
            gamma = samples[7, :]  # Rob: added gamma and sigma parameters
            sigma = samples[8, :]
            m0 = samples[-1, :]
            m1 = samples[-2, :]
            mtot = m0 + m1
        else:
            mtot = samples[-1, :]
            m1 = None

        period_prescale = np.sqrt(
            4*np.pi**2*(sma*u.AU)**3/(consts.G*(mtot*u.Msun))
        )
        period_prescale = period_prescale.to(u.day).value
        meananno = self.epochs[self.epoch_idx]/period_prescale - tau

        # compute sep/PA of generated orbits
        ra, dec, vc = orbitize.kepler.calc_orbit(
            self.epochs[self.epoch_idx], sma, ecc, inc, argp, lan, tau, plx, mtot,
            mass_for_Kamp=m1
        )
        sep, pa = orbitize.system.radec2seppa(ra, dec)  # sep[mas], PA[deg]

        # generate Gaussian offsets from observational uncertainties
        sep_offset = np.random.normal(
            0, self.sep_err[self.epoch_idx], size=num_samples
        )
        pa_offset = np.random.normal(
            0, self.pa_err[self.epoch_idx], size=num_samples
        )

        # calculate correction factors
        sma_corr = (sep_offset + self.sep_observed[self.epoch_idx])/sep
        lan_corr = (pa_offset + self.pa_observed[self.epoch_idx] - pa)

        # perform scale-and-rotate
        sma *= sma_corr  # [AU]
        lan += np.radians(lan_corr)  # [rad]
        lan = lan % (2*np.pi)

        period_new = np.sqrt(
            4*np.pi**2*(sma*u.AU)**3/(consts.G*(mtot*u.Msun))
        )
        period_new = period_new.to(u.day).value

        tau = (self.epochs[self.epoch_idx]/period_new - meananno) % 1

        # updates samples with new values of sma, pan, tau
        samples[0, :] = sma
        samples[4, :] = lan
        samples[5, :] = tau

        return samples

    def reject(self, samples):
        """
        Runs rejection sampling on some prepared samples.

        Args:
            samples (np.array): array of prepared samples. The first dimension \
                has size ``num_samples``. This should be the output of \
                ``prepare_samples()``.

        Return:
            tuple:

                np.array: a subset of ``samples`` that are accepted based on the
                data.

                np.array: the log likelihood values of the accepted orbits.

        """
        lnp = self._logl(samples)

        # reject orbits with probability less than a uniform random number
        random_samples = np.log(np.random.random(len(lnp)))
        saved_orbit_idx = np.where(lnp > random_samples)[0]
        saved_orbits = np.array([samples[:, i] for i in saved_orbit_idx])
        lnlikes = np.array([lnp[i] for i in saved_orbit_idx])

        return saved_orbits, lnlikes
<<<<<<< HEAD

    def run_sampler(self, total_orbits, num_samples=10000):
=======
    
    def _sampler_process(self, output, total_orbits, num_cores, num_samples=10000, Value=0,lock=None):
>>>>>>> 34856e21
        """
        Runs OFTI until it finds the number of total accepted orbits desired.
        Meant to be called by run_sampler.

        Args:
            output (manager.Queue): manager.Queue object to store results

            total_orbits (int): total number of accepted orbits desired by user

            num_cores(int): the number of cores that _run_sampler_base is being 
                            run in parallel on. 

            num_samples (int): number of orbits to prepare for OFTI to run
                rejection sampling on

            Value (mp.Value(int)): global counter for the orbits generated

            lock: mp.lock object to prevent issues caused by access to shared 
                  memory by multiple processes
        Returns:
            output_orbits (np.array): array of accepted orbits,
                                      size: total_orbits

            output_lnlikes (np.array): array of log probabilities, 
                                       size: total_orbits

        """

        np.random.seed()
         
        n_orbits_saved = 0
        output_orbits = np.empty((total_orbits, len(self.priors)))
        output_lnlikes = np.empty(total_orbits)

        # add orbits to `output_orbits` until `total_orbits` are saved
<<<<<<< HEAD

        while n_orbits_saved < total_orbits:

            samples = self.prepare_samples(num_samples)
            accepted_orbits, lnlikes = self.reject(samples)

            if len(accepted_orbits) == 0:
=======
        while n_orbits_saved<total_orbits:
            samples = self.prepare_samples(num_samples)
            accepted_orbits, lnlikes = self.reject(samples)
        
            if len(accepted_orbits)==0:
>>>>>>> 34856e21
                pass
            else:
                n_accepted = len(accepted_orbits)
                maxindex2save = np.min([n_accepted, total_orbits - n_orbits_saved])
<<<<<<< HEAD

                output_orbits[n_orbits_saved: n_orbits_saved +
                              n_accepted] = accepted_orbits[0:maxindex2save]
                output_lnlikes[n_orbits_saved: n_orbits_saved+n_accepted] = lnlikes[0:maxindex2save]
                n_orbits_saved += maxindex2save

                # print progress statement
                print(str(n_orbits_saved)+'/'+str(total_orbits)+' orbits found', end='\r')
        self.results.add_samples(
            np.array(output_orbits),
            output_lnlikes, labels=self.system.labels
        )
=======
        
                output_orbits[n_orbits_saved : n_orbits_saved+n_accepted] = accepted_orbits[0:maxindex2save]
                output_lnlikes[n_orbits_saved : n_orbits_saved+n_accepted] = lnlikes[0:maxindex2save]
                n_orbits_saved += maxindex2save

                # add to the value of the global variable
                with lock:
                    Value.value+=maxindex2save
        
        output.put((np.array(output_orbits),output_lnlikes))
        return (np.array(output_orbits),output_lnlikes)
        
        
    
    def run_sampler(self, total_orbits, num_samples=10000, num_cores=None):
        """
        Runs OFTI in parallel on multiple cores until we get the number of total accepted orbits we want.
        Args:
            total_orbits (int): total number of accepted orbits desired by user
            num_samples (int): number of orbits to prepare for OFTI to run
                rejection sampling on. Defaults to 10000.
            num_cores (int): the number of cores to run OFTI on. Defaults to
                             number of cores availabe.
        Return:
            output_orbits (np.array): array of accepted orbits. Size: total_orbits.  

        Written by: Vighnesh Nagpal(2019)
        
        """
        if num_cores!=1:
            if num_cores==None:
                num_cores=mp.cpu_count()
            
            results=[]
            # orbits_saved is a global counter for the number of orbits generated 
            orbits_saved=mp.Value('i',0)
            
            manager = mp.Manager()            
            output = manager.Queue()
                    
            # setup the processes
            lock = mp.Lock()
            nrun_per_core = int(np.ceil(float(total_orbits)/float(num_cores)))

            processes=[
                mp.Process(
                    target=self._sampler_process,
                    args=(output,nrun_per_core,num_cores,num_samples,
                        orbits_saved,lock)
                ) for x in range(num_cores)
            ]

            # start the processes
            for p in processes:
                p.start() 
                    
            # print out the number of orbits generated every second
            while orbits_saved.value<total_orbits:
                print(str(orbits_saved.value)+'/'+str(total_orbits)+' orbits found',end='\r')
                time.sleep(0.1)

            print(str(total_orbits)+'/'+str(total_orbits)+' orbits found',end='\r')

            # join the processes
            for p in processes:
                p.join() 
            # get the results of each process from the queue
            for p in processes:
                results.append(output.get())
                    
            # filling up the output_orbits array
            output_orbits = np.zeros((total_orbits, len(self.priors)))
            output_lnlikes = np.empty(total_orbits)  
            pos=0
                
            for p in results:
                num_to_fill=np.min([len(p[0]), total_orbits - pos])
                output_orbits[pos:pos+num_to_fill]=p[0][0:num_to_fill]
                output_lnlikes[pos:pos+num_to_fill]=p[1][0:num_to_fill]
                pos+=num_to_fill        
            
            self.results.add_samples(
                np.array(output_orbits),
                output_lnlikes, labels=self.system.labels
            )
>>>>>>> 34856e21

            return output_orbits
        
        else:
            # this block is executed if num_cores=1 
            n_orbits_saved = 0
            output_orbits = np.empty((total_orbits, len(self.priors)))
            output_lnlikes = np.empty(total_orbits)

            # add orbits to `output_orbits` until `total_orbits` are saved
            while n_orbits_saved < total_orbits:
                samples = self.prepare_samples(num_samples)
                accepted_orbits, lnlikes = self.reject(samples)

                if len(accepted_orbits)==0:
                    pass
                else:
                    n_accepted = len(accepted_orbits)
                    maxindex2save = np.min([n_accepted, total_orbits - n_orbits_saved])

                    output_orbits[n_orbits_saved : n_orbits_saved+n_accepted] = accepted_orbits[0:maxindex2save]
                    output_lnlikes[n_orbits_saved : n_orbits_saved+n_accepted] = lnlikes[0:maxindex2save]
                    n_orbits_saved += maxindex2save

                    # print progress statement
                    print(str(n_orbits_saved)+'/'+str(total_orbits)+' orbits found',end='\r')

            self.results.add_samples(
                np.array(output_orbits),
                output_lnlikes, labels=self.system.labels
            )

            return output_orbits

class MCMC(Sampler):
    """
    MCMC sampler. Supports either parallel tempering or just regular MCMC. Parallel tempering will be run if ``num_temps`` > 1
    Parallel-Tempered MCMC Sampler uses ptemcee, a fork of the emcee Affine-infariant sampler
    Affine-Invariant Ensemble MCMC Sampler uses emcee.

    .. Warning:: may not work well for multi-modal distributions

    Args:
        system (system.System): system.System object
        num_temps (int): number of temperatures to run the sampler at. Parallel tempering will be
            used if num_temps > 1 (default=20)
        num_walkers (int): number of walkers at each temperature (default=1000)
        num_threads (int): number of threads to use for parallelization (default=1)
        like (str): name of likelihood function in ``lnlike.py``
        custom_lnlike (func): ability to include an addition custom likelihood function in the fit.
            the function looks like ``clnlikes = custon_lnlike(params)`` where ``params is a RxM array
            of fitting parameters, where R is the number of orbital paramters (can be passed in system.compute_model()),
            and M is the number of orbits we need model predictions for. It returns ``clnlikes`` which is an array of
            length M, or it can be a single float if M = 1.

    Written: Jason Wang, Henry Ngo, 2018
    """

    def __init__(self, system, num_temps=20, num_walkers=1000, num_threads=1, like='chi2_lnlike', custom_lnlike=None):

        super(MCMC, self).__init__(system, like=like, custom_lnlike=custom_lnlike)

        self.num_temps = num_temps
        self.num_walkers = num_walkers
        self.num_threads = num_threads

        # create an empty results object
        self.results = orbitize.results.Results(
            sampler_name=self.__class__.__name__,
            post=None,
            lnlike=None,
            tau_ref_epoch=system.tau_ref_epoch
        )

        if self.num_temps > 1:
            self.use_pt = True
        else:
            self.use_pt = False
            self.num_temps = 1

        # get priors from the system class. need to remove and record fixed priors
        self.priors = []
        self.fixed_params = []
        for i, prior in enumerate(system.sys_priors):

            # check for fixed parameters
            if not hasattr(prior, "draw_samples"):
                self.fixed_params.append((i, prior))
            else:
                self.priors.append(prior)

        # initialize walkers initial postions
        self.num_params = len(self.priors)
        init_positions = []
        for prior in self.priors:
            # draw them uniformly becase we don't know any better right now
            # TODO: be smarter in the future
            random_init = prior.draw_samples(num_walkers*self.num_temps)
            if self.num_temps > 1:
                random_init = random_init.reshape([self.num_temps, num_walkers])

            init_positions.append(random_init)

        # save this as the current position for the walkers
        if self.use_pt:
            # make this an numpy array, but combine the parameters into a shape of (ntemps, nwalkers, nparams)
            # we currently have a list of [ntemps, nwalkers] with nparam arrays. We need to make nparams the third dimension
            self.curr_pos = np.dstack(init_positions)
        else:
            # make this an numpy array, but combine the parameters into a shape of (nwalkers, nparams)
            # we currently have a list of arrays where each entry is num_walkers prior draws for each parameter
            # We need to make nparams the second dimension, so we have to transpose the stacked array
            self.curr_pos = np.stack(init_positions).T

    def _fill_in_fixed_params(self, sampled_params):
        """
        Fills in the missing parameters from the chain that aren't being sampled

        Args:
            sampled_params (np.array): either 1-D array of size = number of sampled params, or 2-D array of shape (num_models, num_params)

        Returns:
            full_params (np.array): same number of dimensions as sampled_params, but with num_params including the fixed parameters
        """
        if len(self.fixed_params) == 0:
            # nothing to add
            return sampled_params

        # check if 1-D or 2-D
        twodim = np.ndim(sampled_params) == 2

        # insert in params
        for index, value in self.fixed_params:
            if twodim:
                sampled_params = np.insert(sampled_params, index, value, axis=1)
            else:
                sampled_params = np.insert(sampled_params, index, value)

        return sampled_params

    def _logl(self, params, include_logp=False):
        """
        log likelihood function that interfaces with the orbitize objects
        Comptues the sum of the log likelihoods of the data given the input model

        Args:
            params (np.array of float): MxR array
                of fitting parameters, where R is the number of
                parameters being fit, and M is the number of orbits
                we need model predictions for. Must be in the same order
                documented in System() above. If M=1, this can be a 1d array.

            include_logp (bool): if True, also include log prior in this function

        Returns:
            lnlikes (float): sum of all log likelihoods of the data given input model

        """
        if include_logp:
            if np.ndim(params) == 1:
                logp = orbitize.priors.all_lnpriors(params, self.priors)
                # escape if logp == -np.inf
                if np.isinf(logp):
                    return -np.inf
            else:
                logp = np.array([orbitize.priors.all_lnpriors(pset, self.priors)
                                 for pset in params])
        else:
            logp = 0  # don't include prior

        full_params = self._fill_in_fixed_params(params)
        if np.ndim(full_params) == 2:
            full_params = full_params.T

        return super(MCMC, self)._logl(full_params) + logp

    def run_sampler(self, total_orbits, burn_steps=0, thin=1, examine_chains=False):
        """
        Runs PT MCMC sampler. Results are stored in ``self.chain`` and ``self.lnlikes``.
        Results also added to ``orbitize.results.Results`` object (``self.results``)

        .. Note:: Can be run multiple times if you want to pause and inspect things.
            Each call will continue from the end state of the last execution.

        Args:
            total_orbits (int): total number of accepted possible
                orbits that are desired. This equals
                ``num_steps_per_walker`` x ``num_walkers``
            burn_steps (int): optional paramter to tell sampler
                to discard certain number of steps at the beginning
            thin (int): factor to thin the steps of each walker
                by to remove correlations in the walker steps
            examine_chains (boolean): Displays plots of walkers at each step by
                running `examine_chains` after `total_orbits` sampled.

        Returns:
            ``emcee.sampler`` object: the sampler used to run the MCMC
        """

        if self.use_pt:
            sampler = ptemcee.Sampler(
                self.num_walkers, self.num_params, self._logl, orbitize.priors.all_lnpriors,
                ntemps=self.num_temps, threads=self.num_threads, logpargs=[self.priors, ]
            )
        else:
            sampler = emcee.EnsembleSampler(
                self.num_walkers, self.num_params, self._logl,
                threads=self.num_threads, kwargs={'include_logp': True}
            )

        for pos, lnprob, lnlike in sampler.sample(self.curr_pos, iterations=burn_steps, thin=thin):
            pass

        sampler.reset()
        try:
            self.curr_pos = pos
        except UnboundLocalError:  # 0 step burn-in (pos is not defined)
            pass
        print('Burn in complete')

        nsteps = int(np.ceil(total_orbits / self.num_walkers))

        assert (nsteps > 0), 'Total_orbits must be greater than num_walkers.'

        i = 0
        for pos, lnprob, lnlike in sampler.sample(p0=self.curr_pos, iterations=nsteps, thin=thin):
            i += 1
            # print progress statement
            if i % 5 == 0:
                print(str(i)+'/'+str(nsteps)+' steps completed', end='\r')
        print('')

        self.curr_pos = pos

        # TODO: Need something here to pick out temperatures, just using lowest one for now
        self.chain = sampler.chain

        if self.use_pt:
<<<<<<< HEAD
            self.post = sampler.flatchain[0, :, :]
            # should also be picking out the lowest temperature logps
            self.lnlikes = sampler.logprobability[0, :, :].flatte
            self.lnlikes_alltemps = sampler.logprobability
=======
            self.post = sampler.flatchain[0,:,:]
            self.lnlikes = sampler.loglikelihood[0,:,:].flatten() # should also be picking out the lowest temperature logps
            self.lnlikes_alltemps = sampler.loglikelihood
>>>>>>> 34856e21
        else:
            self.post = sampler.flatchain
            self.lnlikes = sampler.flatlnprobability

            # convert posterior probability (returned by sampler objects) to likelihood (required by orbitize.results.Results)
            for i, orb in enumerate(self.post):
                self.lnlikes[i] -= orbitize.priors.all_lnpriors(orb,self.priors)

        # include fixed parameters in posterior
        self.post = self._fill_in_fixed_params(self.post)

        self.results.add_samples(self.post, self.lnlikes, labels=self.system.labels)

        print('Run complete')

        if examine_chains:
            self.examine_chains()

        return sampler

    def examine_chains(self, param_list=None, walker_list=None, n_walkers=None, step_range=None):
        """
        Plots position of walkers at each step from Results object. Returns list of figures, one per parameter
        Args:
            param_list: List of strings of parameters to plot (e.g. "sma1")
                If None (default), all parameters are plotted
            walker_list: List or array of walker numbers to plot
                If None (default), all walkers are plotted
            n_walkers (int): Randomly select `n_walkers` to plot
                Overrides walker_list if this is set
                If None (default), walkers selected as per `walker_list`
            step_range (array or tuple): Start and end values of step numbers to plot
                If None (default), all the steps are plotted

        Returns:
            List of ``matplotlib.pyplot.Figure`` objects: 
                Walker position plot for each parameter selected

        (written): Henry Ngo, 2019
        """
        
        # Get the flattened chain from Results object (nwalkers*nsteps, nparams)
        flatchain = np.copy(self.results.post)
        total_samples, n_params = flatchain.shape
        n_steps = np.int(total_samples/self.num_walkers)
        # Reshape it to (nwalkers, nsteps, nparams)
        chn = flatchain.reshape((self.num_walkers, n_steps, n_params))
    
        # Get list of walkers to use 
        if n_walkers is not None: # If n_walkers defined, randomly choose that many walkers
            walkers_to_plot = np.random.choice(self.num_walkers,size=n_walkers,replace=False)
        elif walker_list is not None: # if walker_list is given, use that list
            walkers_to_plot = np.array(walker_list)
        else: # both n_walkers and walker_list are none, so use all walkers
            walkers_to_plot = np.arange(self.num_walkers)
        
        # Get list of parameters to use
        if param_list is None:
            params_to_plot = np.arange(n_params)
        else: # build list from user input strings
            params_plot_list = []
            for i in param_list:
                if i in self.system.param_idx:
                    params_plot_list.append(self.system.param_idx[i])
                else:
                    raise Exception('Invalid param name: {}. See system.param_idx.'.format(i))
            params_to_plot = np.array(params_plot_list)

        # Loop through each parameter and make plot
        output_figs = []
        for pp in params_to_plot:
            fig, ax = plt.subplots()
            for ww in walkers_to_plot:
                ax.plot(chn[ww,:,pp],'k-')
            ax.set_xlabel('Step')
            if step_range is not None: # Limit range shown if step_range is set
                ax.set_xlim(step_range)
            output_figs.append(fig)
        
        # Return
        return output_figs

    def chop_chains(self, burn, trim=0):
        """
        Permanently removes steps from beginning (and/or end) of chains from the Results object.
        Also updates `curr_pos` if steps are removed from the end of the chain

        Args:
            burn (int): The number of steps to remove from the beginning of the chains
            trim (int): The number of steps to remove from the end of the chians (optional)

        Returns:
            None. Updates self.curr_pos and the `Results` object. 
            .. Warning:: Does not update bookkeeping arrays within `MCMC` sampler object.

        (written): Henry Ngo, 2019
        """
        
        # Retrieve information from results object
        flatchain = np.copy(self.results.post)
        total_samples, n_params = flatchain.shape
        n_steps = np.int(total_samples/self.num_walkers)
        flatlnlikes = np.copy(self.results.lnlike) ## TODO: May have to change this to merge with other branches
        
        # Reshape chain to (nwalkers, nsteps, nparams)
        chn = flatchain.reshape((self.num_walkers, n_steps, n_params))
        # Reshape lnlike to (nwalkers, nsteps)
        lnlikes = flatlnlikes.reshape((self.num_walkers, n_steps))

        # Find beginning and end indices for steps to keep
        keep_start = burn
        keep_end = n_steps - trim
        n_chopped_steps = n_steps - trim - burn

        # Update arrays in `sampler`: chain, lnlikes, lnlikes_alltemps (if PT), post
        chopped_chain = chn[:, keep_start:keep_end, :]
        chopped_lnlikes = lnlikes[:, keep_start:keep_end]

        # Update current position if trimmed from edge
        if trim > 0:
            self.curr_pos = chopped_chain[:,-1,:]

        # Flatten likelihoods and samples
        flat_chopped_chain = chopped_chain.reshape(self.num_walkers*n_chopped_steps, n_params)
        flat_chopped_lnlikes = chopped_lnlikes.reshape(self.num_walkers*n_chopped_steps)

        # Update results object associated with this sampler
        self.results = orbitize.results.Results(
            sampler_name = self.__class__.__name__,
            post = flat_chopped_chain,
            lnlike = flat_chopped_lnlikes,
            tau_ref_epoch=self.system.tau_ref_epoch,
            labels = self.system.labels
        )

        # Print a confirmation
        print('Chains successfully chopped. Results object updated.')<|MERGE_RESOLUTION|>--- conflicted
+++ resolved
@@ -255,13 +255,8 @@
         lnlikes = np.array([lnp[i] for i in saved_orbit_idx])
 
         return saved_orbits, lnlikes
-<<<<<<< HEAD
-
-    def run_sampler(self, total_orbits, num_samples=10000):
-=======
     
     def _sampler_process(self, output, total_orbits, num_cores, num_samples=10000, Value=0,lock=None):
->>>>>>> 34856e21
         """
         Runs OFTI until it finds the number of total accepted orbits desired.
         Meant to be called by run_sampler.
@@ -297,40 +292,16 @@
         output_lnlikes = np.empty(total_orbits)
 
         # add orbits to `output_orbits` until `total_orbits` are saved
-<<<<<<< HEAD
-
         while n_orbits_saved < total_orbits:
 
             samples = self.prepare_samples(num_samples)
             accepted_orbits, lnlikes = self.reject(samples)
 
             if len(accepted_orbits) == 0:
-=======
-        while n_orbits_saved<total_orbits:
-            samples = self.prepare_samples(num_samples)
-            accepted_orbits, lnlikes = self.reject(samples)
-        
-            if len(accepted_orbits)==0:
->>>>>>> 34856e21
                 pass
             else:
                 n_accepted = len(accepted_orbits)
                 maxindex2save = np.min([n_accepted, total_orbits - n_orbits_saved])
-<<<<<<< HEAD
-
-                output_orbits[n_orbits_saved: n_orbits_saved +
-                              n_accepted] = accepted_orbits[0:maxindex2save]
-                output_lnlikes[n_orbits_saved: n_orbits_saved+n_accepted] = lnlikes[0:maxindex2save]
-                n_orbits_saved += maxindex2save
-
-                # print progress statement
-                print(str(n_orbits_saved)+'/'+str(total_orbits)+' orbits found', end='\r')
-        self.results.add_samples(
-            np.array(output_orbits),
-            output_lnlikes, labels=self.system.labels
-        )
-=======
-        
                 output_orbits[n_orbits_saved : n_orbits_saved+n_accepted] = accepted_orbits[0:maxindex2save]
                 output_lnlikes[n_orbits_saved : n_orbits_saved+n_accepted] = lnlikes[0:maxindex2save]
                 n_orbits_saved += maxindex2save
@@ -415,8 +386,6 @@
                 np.array(output_orbits),
                 output_lnlikes, labels=self.system.labels
             )
->>>>>>> 34856e21
-
             return output_orbits
         
         else:
@@ -654,16 +623,9 @@
         self.chain = sampler.chain
 
         if self.use_pt:
-<<<<<<< HEAD
-            self.post = sampler.flatchain[0, :, :]
-            # should also be picking out the lowest temperature logps
-            self.lnlikes = sampler.logprobability[0, :, :].flatte
-            self.lnlikes_alltemps = sampler.logprobability
-=======
             self.post = sampler.flatchain[0,:,:]
             self.lnlikes = sampler.loglikelihood[0,:,:].flatten() # should also be picking out the lowest temperature logps
             self.lnlikes_alltemps = sampler.loglikelihood
->>>>>>> 34856e21
         else:
             self.post = sampler.flatchain
             self.lnlikes = sampler.flatlnprobability
