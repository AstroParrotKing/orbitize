import numpy as np
import astropy.units as u
import astropy.constants as consts
import abc
import time
from astropy.time import Time

import dynesty

import emcee
import ptemcee
import multiprocessing as mp

from multiprocessing import Pool

import orbitize.lnlike
import orbitize.priors
import orbitize.kepler
from orbitize import cuda_ext

import orbitize.results
import matplotlib.pyplot as plt


class Sampler(abc.ABC):
    """
    Abstract base class for sampler objects.
    All sampler objects should inherit from this class.

    Written: Sarah Blunt, 2018
    """

    def __init__(
        self, system, like="chi2_lnlike", custom_lnlike=None, chi2_type="standard"
    ):
        self.system = system

        # check if `like` is a string or a function
        if callable(like):
            self.lnlike = like
        else:
            self.lnlike = getattr(orbitize.lnlike, like)

        self.custom_lnlike = custom_lnlike
        self.chi2_type = chi2_type
        # check if need to handle covariances
        self.has_corr = np.any(~np.isnan(self.system.data_table["quant12_corr"]))

    @abc.abstractmethod
    def run_sampler(self, total_orbits):
        pass

    def _logl(self, params):
        """
        log likelihood function that interfaces with the orbitize objects
        Comptues the sum of the log likelihoods of the data given the input model

        Args:
            params (np.array of float): RxM array
                of fitting parameters, where R is the number of
                parameters being fit, and M is the number of orbits
                we need model predictions for. Must be in the same order
                documented in System() above. If M=1, this can be a 1d array.

        Returns:
            float: sum of all log likelihoods of the data given input model

        """
        # compute the model based on system params
        model, jitter = self.system.compute_model(params)

        # fold data/errors to match model output shape. In particualr, quant1/quant2 are interleaved
        data = np.array(
            [self.system.data_table["quant1"], self.system.data_table["quant2"]]
        ).T

        # errors below required for lnlike function below
        errs = np.array(
            [self.system.data_table["quant1_err"], self.system.data_table["quant2_err"]]
        ).T
        # covariances/correlations, if applicable
        # we're doing this check now because the likelihood computation is much faster if we can skip it.
        if self.has_corr:
            corrs = self.system.data_table["quant12_corr"]
        else:
            corrs = None

        # grab all seppa indices
        seppa_indices = self.system.all_seppa

        # compute lnlike
        lnlikes = self.lnlike(
            data, errs, corrs, model, jitter, seppa_indices, chi2_type=self.chi2_type
        )

        # return sum of lnlikes (aka product of likeliehoods)
        lnlikes_sum = np.nansum(lnlikes, axis=(0, 1))

        if self.custom_lnlike is not None:
            lnlikes_sum += self.custom_lnlike(params)

        if self.system.hipparcos_IAD is not None:
            # compute Ra/Dec predictions at the Hipparcos IAD epochs
            raoff_model, deoff_model, _ = self.system.compute_all_orbits(
                params, epochs=self.system.hipparcos_IAD.epochs_mjd
            )

            (
                raoff_model_hip_epoch,
                deoff_model_hip_epoch,
                _,
            ) = self.system.compute_all_orbits(
                params, epochs=Time([1991.25], format="decimalyear").mjd
            )

            # subtract off position of star at reference Hipparcos epoch
            raoff_model[:, 0, :] -= raoff_model_hip_epoch[:, 0, :]
            deoff_model[:, 0, :] -= deoff_model_hip_epoch[:, 0, :]

            # select body 0 raoff/deoff predictions & feed into Hip IAD lnlike fn
            lnlikes_sum += self.system.hipparcos_IAD.compute_lnlike(
                raoff_model[:, 0, :],
                deoff_model[:, 0, :],
                params,
                self.system.param_idx,
            )

<<<<<<< HEAD
            if self.system.gaia is not None:
                gaiahip_epochs = Time(
                    [self.system.gaia.hipparcos_epoch, self.system.gaia.gaia_epoch],
                    format="decimalyear",
                ).mjd

                # compute Ra/Dec predictions at the Gaia epoch
                raoff_model, deoff_model, _ = self.system.compute_all_orbits(
                    params, epochs=gaiahip_epochs
                )

                # select body 0 raoff/deoff predictions & feed into Gaia module lnlike fn
                lnlikes_sum += self.system.gaia.compute_lnlike(
                    raoff_model[:, 0, :],
                    deoff_model[:, 0, :],
                    params,
                    self.system.param_idx,
                )
=======
        if self.system.gaia is not None:
            gaiahip_epochs = Time(
                np.append(
                    self.system.gaia.hipparcos_epoch, self.system.gaia.gaia_epoch
                ),
                format="decimalyear",
            ).mjd

            # compute Ra/Dec predictions at the Gaia epoch
            raoff_model, deoff_model, _ = self.system.compute_all_orbits(
                params, epochs=gaiahip_epochs
            )

            # select body 0 raoff/deoff predictions & feed into Gaia module lnlike fn
            lnlikes_sum += self.system.gaia.compute_lnlike(
                raoff_model[:, 0, :],
                deoff_model[:, 0, :],
                params,
                self.system.param_idx,
            )
>>>>>>> 196276e2

        return lnlikes_sum


class OFTI(
    Sampler,
):
    """
    OFTI Sampler

    Args:
        system (system.System): ``system.System`` object
        like (string): name of likelihood function in ``lnlike.py``
        custom_lnlike (func): ability to include an addition custom likelihood
            function in the fit. The function looks like
            ``clnlikes = custon_lnlike(params)`` where ``params`` is a RxM array
            of fitting parameters, where R is the number of orbital paramters
            (can be passed in system.compute_model()),
            and M is the number of orbits we need model predictions for.
            It returns ``clnlikes`` which is an array of
            length M, or it can be a single float if M = 1.

    Written: Isabel Angelo, Sarah Blunt, Logan Pearce, 2018
    """

    def __init__(
        self, system, like="chi2_lnlike", custom_lnlike=None, chi2_type="standard"
    ):
        super(OFTI, self).__init__(
            system, like=like, chi2_type=chi2_type, custom_lnlike=custom_lnlike
        )

        if (self.system.hipparcos_IAD is not None) or (len(self.system.rv[0] > 0)):
            raise NotImplementedError(
                """
                You can only use OFTI with relative astrometry measurements 
                (no Hipparcos IAD or RVs... yet). Use MCMC, you overachiever, and
                settle in for a nice long orbit-fit. (But seriously, if you want 
                this functionality, let us know!)
                """
            )

        # compute priors and columns containing ra/dec and sep/pa
        self.priors = self.system.sys_priors

        # convert RA/Dec rows to sep/PA
        convert_warning_print = False
        for body_num in np.arange(self.system.num_secondary_bodies) + 1:
            if len(self.system.radec[body_num]) > 0:
                # only print the warning once.
                if not convert_warning_print:
                    print(
                        "Converting ra/dec data points in data_table to sep/pa. Original data are stored in input_table."
                    )
                    convert_warning_print = True
                self.system.convert_data_table_radec2seppa(body_num=body_num)

        # these are of type astropy.table.column
        self.sep_observed = self.system.data_table[
            np.where(self.system.data_table["quant_type"] == "seppa")
        ]["quant1"].copy()
        self.pa_observed = self.system.data_table[
            np.where(self.system.data_table["quant_type"] == "seppa")
        ]["quant2"].copy()
        self.sep_err = self.system.data_table[
            np.where(self.system.data_table["quant_type"] == "seppa")
        ]["quant1_err"].copy()
        self.pa_err = self.system.data_table[
            np.where(self.system.data_table["quant_type"] == "seppa")
        ]["quant2_err"].copy()
        self.meas_object = self.system.data_table[
            np.where(self.system.data_table["quant_type"] == "seppa")
        ]["object"].copy()

        # this is OK, ONLY IF we are only using self.epochs for computing RA/Dec from Keplerian elements
        self.epochs = (
            np.array(self.system.data_table["epoch"]) - self.system.tau_ref_epoch
        )

        # distinguishing all epochs from sep/pa epochs
        self.epochs_seppa = (
            np.array(
                self.system.data_table[
                    np.where(self.system.data_table["quant_type"] == "seppa")
                ]["epoch"]
            )
            - self.system.tau_ref_epoch
        )

        self.epochs_rv = (
            np.array(
                self.system.data_table[
                    np.where(self.system.data_table["quant_type"] == "rv")
                ]["epoch"]
            )
            - self.system.tau_ref_epoch
        )

        # choose scale-and-rotate epoch
        # for multiplanet support, this is now a list.
        # For each planet, we find the measurment for it that corresponds to the smallest astrometric error
        self.epoch_idx = []
        min_sep_indices = np.argsort(
            self.sep_err
        )  # indices of sep err sorted from smallest to higheset
        min_sep_indices_body = self.meas_object[
            min_sep_indices
        ]  # the corresponding body_num that these sorted measurements correspond to
        for i in range(self.system.num_secondary_bodies):
            body_num = i + 1
            this_object_meas = np.where(min_sep_indices_body == body_num)[0]
            if np.size(this_object_meas) == 0:
                # no data, no scaling
                self.epoch_idx.append(None)
                continue
            # get the smallest measurement belonging to this body
            best_epoch = min_sep_indices[this_object_meas][
                0
            ]  # already sorted by argsort
            self.epoch_idx.append(best_epoch)

        if (
            len(self.system.rv[0]) > 0 and self.system.fit_secondary_mass
        ):  # checking for RV data
            self.rv_observed = self.system.data_table[
                np.where(self.system.data_table["quant_type"] == "rv")
            ]["quant1"].copy()
            self.rv_err = self.system.data_table[
                np.where(self.system.data_table["quant_type"] == "rv")
            ]["quant1_err"].copy()

            self.epoch_rv_idx = [
                np.argmin(self.rv_observed),
                np.argmax(self.rv_observed),
            ]

        # create an empty results object
        self.results = orbitize.results.Results(
            self.system,
            sampler_name=self.__class__.__name__,
            post=None,
            lnlike=None,
            version_number=orbitize.__version__,
        )

    def prepare_samples(self, num_samples):
        """
        Prepare some orbits for rejection sampling. This draws random orbits
        from priors, and performs scale & rotate.

        Args:
            num_samples (int): number of orbits to draw and scale & rotate for
                OFTI to run rejection sampling on

        Return:
            np.array: array of prepared samples. The first dimension has size of
            num_samples. This should be passed into ``OFTI.reject()``
        """

        # generate sample orbits
        samples = np.empty([len(self.priors), num_samples])
        for i in range(len(self.priors)):
            if hasattr(self.priors[i], "draw_samples"):
                samples[i, :] = self.priors[i].draw_samples(num_samples)
            else:  # param is fixed & has no prior
                samples[i, :] = self.priors[i] * np.ones(num_samples)

        # Make Converison to Standard Basis:
        samples = self.system.basis.to_standard_basis(samples)

        for body_num in np.arange(self.system.num_secondary_bodies) + 1:
            sma = samples[
                self.system.basis.standard_basis_idx["sma{}".format(body_num)], :
            ]
            ecc = samples[
                self.system.basis.standard_basis_idx["ecc{}".format(body_num)], :
            ]
            inc = samples[
                self.system.basis.standard_basis_idx["inc{}".format(body_num)], :
            ]
            argp = samples[
                self.system.basis.standard_basis_idx["aop{}".format(body_num)], :
            ]
            lan = samples[
                self.system.basis.standard_basis_idx["pan{}".format(body_num)], :
            ]
            tau = samples[
                self.system.basis.standard_basis_idx["tau{}".format(body_num)], :
            ]
            plx = samples[self.system.basis.standard_basis_idx["plx"], :]
            if self.system.fit_secondary_mass:
                m0 = samples[self.system.basis.standard_basis_idx["m0"], :]
                m1 = samples[
                    self.system.basis.standard_basis_idx["m{}".format(body_num)], :
                ]
                mtot = m0 + m1
            else:
                mtot = samples[self.system.basis.standard_basis_idx["mtot"], :]
                m1 = None

            min_epoch = self.epoch_idx[body_num - 1]
            if min_epoch is None:
                # Don't need to rotate and scale if no astrometric measurments for this body. Brute force rejection sampling
                continue

            period_prescale = np.sqrt(
                4 * np.pi**2 * (sma * u.AU) ** 3 / (consts.G * (mtot * u.Msun))
            )
            period_prescale = period_prescale.to(u.day).value
            meananno = self.epochs[min_epoch] / period_prescale - tau

            # compute sep/PA of generated orbits
            ra, dec, _ = orbitize.kepler.calc_orbit(
                self.epochs[min_epoch],
                sma,
                ecc,
                inc,
                argp,
                lan,
                tau,
                plx,
                mtot,
                tau_ref_epoch=0,
                mass_for_Kamp=m1,
            )
            sep, pa = orbitize.system.radec2seppa(ra, dec)  # sep[mas], PA[deg]

            # generate Gaussian offsets from observational uncertainties
            sep_offset = np.random.normal(0, self.sep_err[min_epoch], size=num_samples)
            pa_offset = np.random.normal(0, self.pa_err[min_epoch], size=num_samples)

            # calculate correction factors
            sma_corr = (sep_offset + self.sep_observed[min_epoch]) / sep
            lan_corr = pa_offset + self.pa_observed[min_epoch] - pa

            # perform scale-and-rotate
            sma *= sma_corr  # [AU]
            lan += np.radians(lan_corr)  # [rad]
            lan = (lan + 2 * np.pi) % (2 * np.pi)

            if self.system.restrict_angle_ranges:
                argp[lan >= np.pi] += np.pi
                argp = argp % (2 * np.pi)
                lan[lan >= np.pi] -= np.pi

            period_new = np.sqrt(
                4 * np.pi**2 * (sma * u.AU) ** 3 / (consts.G * (mtot * u.Msun))
            )
            period_new = period_new.to(u.day).value

            tau = (self.epochs[min_epoch] / period_new - meananno) % 1

            # updates samples with new values of sma, pan, tau
            samples[
                self.system.basis.standard_basis_idx["sma{}".format(body_num)], :
            ] = sma
            samples[
                self.system.basis.standard_basis_idx["aop{}".format(body_num)], :
            ] = argp
            samples[
                self.system.basis.standard_basis_idx["pan{}".format(body_num)], :
            ] = lan
            samples[
                self.system.basis.standard_basis_idx["tau{}".format(body_num)], :
            ] = tau

        return samples

    def reject(self, samples):
        """
        Runs rejection sampling on some prepared samples.

        Args:
            samples (np.array): array of prepared samples. The first dimension \
                has size ``num_samples``. This should be the output of \
                ``prepare_samples()``.

        Return:
            tuple:

                np.array: a subset of ``samples`` that are accepted based on the
                data.

                np.array: the log likelihood values of the accepted orbits.

        """

        lnp = self._logl(samples)

        # we just want the chi2 term for rejection, so compute the Gaussian normalization term and remove it
        errs = np.array(
            [self.system.data_table["quant1_err"], self.system.data_table["quant2_err"]]
        ).T

        if self.has_corr:
            corrs = self.system.data_table["quant12_corr"]
        else:
            corrs = None
        lnp_scaled = lnp - orbitize.lnlike.chi2_norm_term(errs, corrs)

        # account for user-set priors on PAN that were destroyed by scale-and-rotate
        for body_num in np.arange(self.system.num_secondary_bodies) + 1:
            pan_idx = self.system.basis.standard_basis_idx["pan{}".format(body_num)]

            pan_prior = self.system.sys_priors[pan_idx]
            if pan_prior is not orbitize.priors.UniformPrior:
                # apply PAN prior
                lnp_scaled += pan_prior.compute_lnprob(samples[pan_idx, :])

            # prior is uniform but with different bounds that OFTI expects
            elif (pan_prior.minval != 0) or (
                (pan_prior.maxval != np.pi) or (pan_prior.maxval != 2 * np.pi)
            ):
                samples_outside_pan_prior = np.where(
                    (samples[pan_idx, :] < pan_prior.minval)
                    or (samples[pan_idx, :] > pan_prior.maxval)
                )[0]

                lnp_scaled[samples_outside_pan_prior] = -np.inf

        # reject orbits with probability less than a uniform random number
        random_samples = np.log(np.random.random(len(lnp)))
        saved_orbit_idx = np.where(lnp_scaled > random_samples)[0]
        saved_orbits = np.array([samples[:, i] for i in saved_orbit_idx])
        lnlikes = np.array([lnp[i] for i in saved_orbit_idx])

        return saved_orbits, lnlikes

    def _sampler_process(
        self, output, total_orbits, num_samples=10000, Value=0, lock=None
    ):
        """
        Runs OFTI until it finds the number of total accepted orbits desired.
        Meant to be called by run_sampler.

        Args:
            output (manager.Queue): manager.Queue object to store results
            total_orbits (int): total number of accepted orbits desired by user
            num_samples (int): number of orbits to prepare for OFTI to run
                rejection sampling on
            Value (mp.Value(int)): global counter for the orbits generated
            lock: mp.lock object to prevent issues caused by access to shared
                  memory by multiple processes
        Returns:
            tuple:

                output_orbits (np.array): array of accepted orbits,
                    size: total_orbits

                output_lnlikes (np.array): array of log probabilities,
                    size: total_orbits

        """

        np.random.seed()

        n_orbits_saved = 0
        output_orbits = np.empty((total_orbits, len(self.priors)))
        output_lnlikes = np.empty(total_orbits)

        # add orbits to `output_orbits` until `total_orbits` are saved
        while n_orbits_saved < total_orbits:
            samples = self.prepare_samples(num_samples)
            accepted_orbits, lnlikes = self.reject(samples)

            if len(accepted_orbits) == 0:
                pass
            else:
                n_accepted = len(accepted_orbits)
                maxindex2save = np.min([n_accepted, total_orbits - n_orbits_saved])
<<<<<<< HEAD
                output_orbits[n_orbits_saved : n_orbits_saved + n_accepted] = (
                    accepted_orbits[0:maxindex2save]
                )
=======
                output_orbits[
                    n_orbits_saved : n_orbits_saved + n_accepted
                ] = accepted_orbits[0:maxindex2save]
>>>>>>> 196276e2
                output_lnlikes[n_orbits_saved : n_orbits_saved + n_accepted] = lnlikes[
                    0:maxindex2save
                ]
                n_orbits_saved += maxindex2save

                # add to the value of the global variable
                with lock:
                    Value.value += maxindex2save

        output.put((np.array(output_orbits), output_lnlikes))
        return (np.array(output_orbits), output_lnlikes)

    def run_sampler(
        self, total_orbits, num_samples=10000, num_cores=None, OFTI_warning=60.0
    ):
        """
        Runs OFTI in parallel on multiple cores until we get the number of total accepted orbits we want.

        Args:
            total_orbits (int): total number of accepted orbits desired by user
            num_samples (int): number of orbits to prepare for OFTI to run
                rejection sampling on. Defaults to 10000.
            num_cores (int): the number of cores to run OFTI on. Defaults to
                number of cores availabe.
            OFTI_warning (float): if OFTI doesn't accept a single orbit before
                this amount of time (in seconds), print a warning suggesting to
                try MCMC. If None, don't print a warning.
        Return:
            np.array: array of accepted orbits. Size: total_orbits.

        Written by: Vighnesh Nagpal(2019)

        """

<<<<<<< HEAD
        if num_cores != 1:
            if num_cores == None:
=======
        start_time = time.time()

        if num_cores != 1:
            if num_cores is None:
>>>>>>> 196276e2
                num_cores = mp.cpu_count()

            results = []
            # orbits_saved is a global counter for the number of orbits generated
            orbits_saved = mp.Value("i", 0)

            manager = mp.Manager()
            output = manager.Queue()

            # setup the processes
            lock = mp.Lock()
            nrun_per_core = int(np.ceil(float(total_orbits) / float(num_cores)))

            processes = [
                mp.Process(
                    target=self._sampler_process,
                    args=(output, nrun_per_core, num_samples, orbits_saved, lock),
                )
                for x in range(num_cores)
            ]

            # start the processes
            for p in processes:
                p.start()

            # print out the number of orbits generated every second
            while orbits_saved.value < total_orbits:
<<<<<<< HEAD
=======
                if OFTI_warning is not None and orbits_saved.value == 0:
                    check_time = time.time() - start_time
                    if check_time > OFTI_warning:
                        print(
                            "Warning! OFTI is taking a while, and you may want to consider MCMC, check out the MCMC vs OFTI tutorial.",
                            end="\n",
                        )
                        OFTI_warning = None
>>>>>>> 196276e2
                print(
                    str(orbits_saved.value) + "/" + str(total_orbits) + " orbits found",
                    end="\r",
                )
                time.sleep(0.1)

            print(
                str(total_orbits) + "/" + str(total_orbits) + " orbits found", end="\r"
            )

            # join the processes
            for p in processes:
                p.join()
            # get the results of each process from the queue
            for p in processes:
                results.append(output.get())

            # filling up the output_orbits array
            output_orbits = np.zeros((total_orbits, len(self.priors)))
            output_lnlikes = np.empty(total_orbits)
            pos = 0

            for p in results:
                num_to_fill = np.min([len(p[0]), total_orbits - pos])
                output_orbits[pos : pos + num_to_fill] = p[0][0:num_to_fill]
                output_lnlikes[pos : pos + num_to_fill] = p[1][0:num_to_fill]
                pos += num_to_fill

            self.results.add_samples(np.array(output_orbits), output_lnlikes)
            return output_orbits

        else:
            # this block is executed if num_cores=1
            n_orbits_saved = 0
            output_orbits = np.empty((total_orbits, len(self.priors)))
            output_lnlikes = np.empty(total_orbits)

            # add orbits to `output_orbits` until `total_orbits` are saved
            while n_orbits_saved < total_orbits:
                samples = self.prepare_samples(num_samples)
                accepted_orbits, lnlikes = self.reject(samples)

                if len(accepted_orbits) == 0:
                    check_time = time.time() - start_time
                    if OFTI_warning is not None:
                        if check_time > OFTI_warning:
                            print(
                                "Warning! OFTI is taking a while, and you may want to consider MCMC, check out the MCMC vs OFTI tutorial.",
                                end="\n",
                            )
                            OFTI_warning = None
                    pass
                else:
                    n_accepted = len(accepted_orbits)
                    maxindex2save = np.min([n_accepted, total_orbits - n_orbits_saved])

<<<<<<< HEAD
                    output_orbits[n_orbits_saved : n_orbits_saved + n_accepted] = (
                        accepted_orbits[0:maxindex2save]
                    )
                    output_lnlikes[n_orbits_saved : n_orbits_saved + n_accepted] = (
                        lnlikes[0:maxindex2save]
                    )
                    n_orbits_saved += maxindex2save

                    # print progress statement
                    print(
                        str(n_orbits_saved) + "/" + str(total_orbits) + " orbits found",
                        end="\r",
                    )
=======
                    output_orbits[
                        n_orbits_saved : n_orbits_saved + n_accepted
                    ] = accepted_orbits[0:maxindex2save]
                    output_lnlikes[
                        n_orbits_saved : n_orbits_saved + n_accepted
                    ] = lnlikes[0:maxindex2save]
                    n_orbits_saved += maxindex2save

                # print progress statement
                print(
                    str(n_orbits_saved) + "/" + str(total_orbits) + " orbits found",
                    end="\r",
                )
>>>>>>> 196276e2

            self.results.add_samples(np.array(output_orbits), output_lnlikes)

            return output_orbits


class MCMC(Sampler):
    """
    MCMC sampler. Supports either parallel tempering or just regular MCMC. Parallel tempering will be run if ``num_temps`` > 1
    Parallel-Tempered MCMC Sampler uses ptemcee, a fork of the emcee Affine-infariant sampler
    Affine-Invariant Ensemble MCMC Sampler uses emcee.

    .. Warning:: may not work well for multi-modal distributions

    Args:
        system (system.System): system.System object
        num_temps (int): number of temperatures to run the sampler at.
            Parallel tempering will be used if num_temps > 1 (default=20)
        num_walkers (int): number of walkers at each temperature (default=1000)
        num_threads (int): number of threads to use for parallelization (default=1)
        chi2_type (str, optional): either  "standard", or "log"
        like (str): name of likelihood function in ``lnlike.py``
        custom_lnlike (func): ability to include an addition custom likelihood
            function in the fit. The function looks like
            ``clnlikes = custon_lnlike(params)`` where ``params`` is a RxM array
            of fitting parameters, where R is the number of orbital paramters
            (can be passed in system.compute_model()), and M is the number of
            orbits we need model predictions for. It returns ``clnlikes``
            which is an array of length M, or it can be a single float if M = 1.
        prev_result_filename (str): if passed a filename to an HDF5 file
            containing a orbitize.Result data, MCMC will restart from where it
            left off.

    Written: Jason Wang, Henry Ngo, 2018
    """

    def __init__(
        self,
        system,
        num_temps=20,
        num_walkers=1000,
        num_threads=1,
        chi2_type="standard",
        like="chi2_lnlike",
        custom_lnlike=None,
        prev_result_filename=None,
    ):
        super(MCMC, self).__init__(
            system, like=like, chi2_type=chi2_type, custom_lnlike=custom_lnlike
        )

        self.num_temps = num_temps
        self.num_walkers = num_walkers
        self.num_threads = num_threads

        # create an empty results object
        self.results = orbitize.results.Results(
            self.system,
            sampler_name=self.__class__.__name__,
            post=None,
            lnlike=None,
            version_number=orbitize.__version__,
        )

        if self.num_temps > 1:
            self.use_pt = True
        else:
            self.use_pt = False
            self.num_temps = 1

        # get priors from the system class. need to remove and record fixed priors
        self.priors = []
        self.fixed_params = []

        self.sampled_param_idx = {}
        sampled_param_counter = 0
        for i, prior in enumerate(system.sys_priors):
            # check for fixed parameters
            if not hasattr(prior, "draw_samples"):
                self.fixed_params.append((i, prior))
            else:
                self.priors.append(prior)
                self.sampled_param_idx[self.system.labels[i]] = sampled_param_counter
                sampled_param_counter += 1

        # initialize walkers initial postions
        self.num_params = len(self.priors)

        if prev_result_filename is None:
            # initialize walkers initial postions

            init_positions = []
            for prior in self.priors:
                # draw them uniformly becase we don't know any better right now
                # TODO: be smarter in the future
                random_init = prior.draw_samples(num_walkers * self.num_temps)
                if self.num_temps > 1:
                    random_init = random_init.reshape([self.num_temps, num_walkers])

                init_positions.append(random_init)

            # save this as the current position for the walkers
            if self.use_pt:
                # make this an numpy array, but combine the parameters into a shape of (ntemps, nwalkers, nparams)
                # we currently have a list of [ntemps, nwalkers] with nparam arrays. We need to make nparams the third dimension
                self.curr_pos = np.dstack(init_positions)
            else:
                # make this an numpy array, but combine the parameters into a shape of (nwalkers, nparams)
                # we currently have a list of arrays where each entry is num_walkers prior draws for each parameter
                # We need to make nparams the second dimension, so we have to transpose the stacked array
                self.curr_pos = np.stack(init_positions).T
        else:
            # restart from previous walker positions
            self.results.load_results(prev_result_filename, append=True)

            prev_pos = self.results.curr_pos

            # check previous positions has the correct dimensions as we need given how this sampler was created.
            expected_shape = (self.num_walkers, len(self.priors))
            if self.use_pt:
                expected_shape = (self.num_temps,) + expected_shape
            if prev_pos.shape != expected_shape:
                raise ValueError(
                    "Unable to restart chain. Saved walker positions has shape {0}, while current sampler needs {1}".format(
                        prev_pos.shape, expected_shape
                    )
                )

            self.curr_pos = prev_pos

    def _fill_in_fixed_params(self, sampled_params):
        """
        Fills in the missing parameters from the chain that aren't being sampled

        Args:
            sampled_params (np.array): either 1-D array of size = number of
                sampled params, or 2-D array of shape (num_models, num_params)

        Returns:
            np.array: same number of dimensions as sampled_params,
                but with num_params including the fixed parameters
        """
        if len(self.fixed_params) == 0:
            # nothing to add
            return sampled_params

        # check if 1-D or 2-D
        twodim = np.ndim(sampled_params) == 2

        # insert in params
        for index, value in self.fixed_params:
            if twodim:
                sampled_params = np.insert(sampled_params, index, value, axis=1)
            else:
                sampled_params = np.insert(sampled_params, index, value)

        return sampled_params

    def _logl(self, params, include_logp=False):
        """
        log likelihood function that interfaces with the orbitize objects
        Comptues the sum of the log likelihoods of the data given the input model

        Args:
            params (np.array of float): MxR array
                of fitting parameters, where R is the number of
                parameters being fit, and M is the number of orbits
                we need model predictions for. Must be in the same order
                documented in System() above. If M=1, this can be a 1d array.
            include_logp (bool): if True, also include log prior in this function

        Returns:
            lnlikes (float): sum of all log likelihoods of the data given input model

        """
        if include_logp:
            if np.ndim(params) == 1:
                logp = orbitize.priors.all_lnpriors(params, self.priors)
                # escape if logp == -np.inf
                if np.isinf(logp):
                    return -np.inf
            else:
                logp = np.array(
                    [orbitize.priors.all_lnpriors(pset, self.priors) for pset in params]
                )
        else:
            logp = 0  # don't include prior

        full_params = self._fill_in_fixed_params(params)
        if np.ndim(full_params) == 2:
            full_params = full_params.T

        return super(MCMC, self)._logl(full_params) + logp

    def _update_chains_from_sampler(self, sampler, num_steps=None):
        """
        Updates self.post, self.chain, and self.lnlike from the MCMC sampler

        Args:
            sampler (emcee.EnsembleSampler or ptemcee.Sampler): sampler object.
            num_steps (int): if not None, only stores the first num_steps number of steps
        """
        if num_steps is None:
            # use all the steps, grab total number of steps from dimension of chains
            num_steps = sampler.chain.shape[-2]

        self.chain = sampler.chain
        num_params = self.chain.shape[-1]

        if self.use_pt:
            # chain is shape: Ntemp x Nwalkers x Nsteps x Nparams
            self.post = sampler.chain[0, :, :num_steps].reshape(
                -1, num_params
            )  # the reshaping flattens the chain
            # should also be picking out the lowest temperature logps
            self.lnlikes = sampler.loglikelihood[0, :, :num_steps].flatten()
            self.lnlikes_alltemps = sampler.loglikelihood[:, :, :num_steps]
        else:
            # chain is shape: Nwalkers x Nsteps x Nparams
            self.post = sampler.chain[:, :num_steps].reshape(-1, num_params)
            self.lnlikes = sampler.lnprobability[:, :num_steps].flatten()

            # convert posterior probability (returned by sampler objects) to likelihood (required by orbitize.results.Results)
            for i, orb in enumerate(self.post):
                self.lnlikes[i] -= orbitize.priors.all_lnpriors(orb, self.priors)

        # include fixed parameters in posterior
        self.post = self._fill_in_fixed_params(self.post)

    def validate_xyz_positions(self):
        """
        If using the XYZ basis, walkers might be initialized in an invalid
        region of parameter space. This function fixes that by replacing invalid
        positions by new randomly generated positions until all are valid.
        """
        if self.system.fitting_basis == "XYZ":
            if self.use_pt:
                all_valid = False
                while not all_valid:
                    total_invalids = 0
                    for temp in range(self.num_temps):
                        to_stand = self.system.basis.to_standard_basis(
                            self.curr_pos[temp, :, :].T.copy()
                        ).T

                        # Get invalids by checking ecc values for each companion
                        indices = [
                            ((i * 6) + 1)
                            for i in range(self.system.num_secondary_bodies)
                        ]
                        invalids = np.where(
                            (to_stand[:, indices] < 0.0) | (to_stand[:, indices] >= 1.0)
                        )[0]

                        # Redraw samples for the invalid ones
                        if len(invalids) > 0:
                            newpos = []
                            for prior in self.priors:
                                randompos = prior.draw_samples(len(invalids))
                                newpos.append(randompos)
                            self.curr_pos[temp, invalids, :] = np.stack(newpos).T
                            total_invalids += len(invalids)
                    if total_invalids == 0:
                        all_valid = True
                        print("All walker positions validated.")
            else:
                all_valid = False
                while not all_valid:
                    total_invalids = 0
                    to_stand = self.system.basis.to_standard_basis(
                        self.curr_pos[:, :].T.copy()
                    ).T

                    # Get invalids by checking ecc values for each companion
                    indices = [
                        ((i * 6) + 1) for i in range(self.system.num_secondary_bodies)
                    ]
                    invalids = np.where(
                        (to_stand[:, indices] < 0.0) | (to_stand[:, indices] >= 1.0)
                    )[0]

                    # Redraw saples for the invalid ones
                    if len(invalids) > 0:
                        newpos = []
                        for prior in self.priors:
                            randompos = prior.draw_samples(len(invalids))
                            newpos.append(randompos)
                        self.curr_pos[invalids, :] = np.stack(newpos).T
                        total_invalids += len(invalids)
                    if total_invalids == 0:
                        all_valid = True
                        print("All walker positions validated.")

    def run_sampler(
        self,
        total_orbits,
        burn_steps=0,
        thin=1,
        examine_chains=False,
        output_filename=None,
        periodic_save_freq=None,
    ):
        """
        Runs PT MCMC sampler. Results are stored in ``self.chain`` and ``self.lnlikes``.
        Results also added to ``orbitize.results.Results`` object (``self.results``)

        .. Note:: Can be run multiple times if you want to pause and inspect things.
            Each call will continue from the end state of the last execution.

        Args:
            total_orbits (int): total number of accepted possible
                orbits that are desired. This equals
                ``num_steps_per_walker`` x ``num_walkers``
            burn_steps (int): optional paramter to tell sampler
                to discard certain number of steps at the beginning
            thin (int): factor to thin the steps of each walker
                by to remove correlations in the walker steps
            examine_chains (boolean): Displays plots of walkers at each step by
                running `examine_chains` after `total_orbits` sampled.
            output_filename (str): Optional filepath for where results file can be saved.
            periodic_save_freq (int): Optionally, save the current results into ``output_filename``
                every nth step while running, where n is value passed into this variable.

        Returns:
            ``emcee.sampler`` object: the sampler used to run the MCMC
        """

        if periodic_save_freq is not None and output_filename is None:
            raise ValueError(
                "output_filename must be defined for periodic saving of the chains"
            )
        if periodic_save_freq is not None and not isinstance(periodic_save_freq, int):
            raise TypeError("periodic_save_freq must be an integer")

        nsteps = int(np.ceil(total_orbits / self.num_walkers))
        if nsteps <= 0:
            raise ValueError("Total_orbits must be greater than num_walkers.")

        with Pool(processes=self.num_threads) as pool:
            if self.use_pt:
                sampler = ptemcee.Sampler(
                    self.num_walkers,
                    self.num_params,
                    self._logl,
                    orbitize.priors.all_lnpriors,
                    ntemps=self.num_temps,
                    threads=self.num_threads,
                    logpargs=[
                        self.priors,
                    ],
                )
            else:
                sampler = emcee.EnsembleSampler(
                    self.num_walkers,
                    self.num_params,
                    self._logl,
                    pool=pool,
                    kwargs={"include_logp": True},
                )

            print("Starting Burn in")
            for i, state in enumerate(
                sampler.sample(self.curr_pos, iterations=burn_steps, thin=thin)
            ):
                if self.use_pt:
                    self.curr_pos = state[0]
                else:
                    self.curr_pos = state.coords

                if (i + 1) % 5 == 0:
                    print(
                        str(i + 1)
                        + "/"
                        + str(burn_steps)
                        + " steps of burn-in complete",
                        end="\r",
                    )

                if periodic_save_freq is not None:
                    if (i + 1) % periodic_save_freq == 0:  # we've completed i+1 steps
                        self.results.curr_pos = self.curr_pos
                        self.results.save_results(output_filename)

            sampler.reset()
            print("")
            print("Burn in complete. Sampling posterior now.")

            saved_upto = 0  # keep track of how many steps of this chain we've saved. this is the next index that needs to be saved
            for i, state in enumerate(
                sampler.sample(self.curr_pos, iterations=nsteps, thin=thin)
            ):
                if self.use_pt:
                    self.curr_pos = state[0]
                else:
                    self.curr_pos = state.coords

                # print progress statement
                if (i + 1) % 5 == 0:
                    print(str(i + 1) + "/" + str(nsteps) + " steps completed", end="\r")

                if periodic_save_freq is not None:
                    if (i + 1) % periodic_save_freq == 0:  # we've completed i+1 steps
                        self._update_chains_from_sampler(sampler, num_steps=i + 1)

                        # figure out what is the new chunk of the chain and corresponding lnlikes that have been computed before last save
                        # grab the current posterior and lnlikes and reshape them to have the Nwalkers x Nsteps dimension again
                        post_shape = self.post.shape
                        curr_chain_shape = (
                            self.num_walkers,
                            post_shape[0] // self.num_walkers,
                            post_shape[-1],
                        )
                        curr_chain = self.post.reshape(curr_chain_shape)
                        curr_lnlike_chain = self.lnlikes.reshape(curr_chain_shape[:2])
                        # use the reshaped arrays and find the new steps we computed
                        curr_chunk = curr_chain[:, saved_upto : i + 1]
                        curr_chunk = curr_chunk.reshape(
                            -1, curr_chunk.shape[-1]
                        )  # flatten nwalkers x nsteps dim
                        curr_lnlike_chunk = curr_lnlike_chain[
                            :, saved_upto : i + 1
                        ].flatten()

                        # add this current chunk to the results object (which already has all the previous chunks saved)
                        self.results.add_samples(
                            curr_chunk, curr_lnlike_chunk, curr_pos=self.curr_pos
                        )
                        self.results.save_results(output_filename)
                        saved_upto = i + 1

            print("")
            self._update_chains_from_sampler(sampler)

            if periodic_save_freq is None:
                # need to save everything
                self.results.add_samples(
                    self.post, self.lnlikes, curr_pos=self.curr_pos
                )
            elif saved_upto < nsteps:
                # just need to save the last few
                # same code as above except we just need to grab the last few
                post_shape = self.post.shape
                curr_chain_shape = (
                    self.num_walkers,
                    post_shape[0] // self.num_walkers,
                    post_shape[-1],
                )
                curr_chain = self.post.reshape(curr_chain_shape)
                curr_lnlike_chain = self.lnlikes.reshape(curr_chain_shape[:2])
                curr_chunk = curr_chain[:, saved_upto:]
                curr_chunk = curr_chunk.reshape(
                    -1, curr_chunk.shape[-1]
                )  # flatten nwalkers x nsteps dim
                curr_lnlike_chunk = curr_lnlike_chain[:, saved_upto:].flatten()

                self.results.add_samples(
                    curr_chunk, curr_lnlike_chunk, curr_pos=self.curr_pos
                )

            if output_filename is not None:
                self.results.save_results(output_filename)

            print("Run complete")
        # Close pool
        if examine_chains:
            self.examine_chains()

        return sampler

    def examine_chains(
        self,
        param_list=None,
        walker_list=None,
        n_walkers=None,
        step_range=None,
        transparency=1,
    ):
        """
        Plots position of walkers at each step from Results object. Returns list of figures, one per parameter
        Args:
            param_list: List of strings of parameters to plot (e.g. "sma1")
                If None (default), all parameters are plotted
            walker_list: List or array of walker numbers to plot
                If None (default), all walkers are plotted
            n_walkers (int): Randomly select `n_walkers` to plot
                Overrides walker_list if this is set
                If None (default), walkers selected as per `walker_list`
            step_range (array or tuple): Start and end values of step numbers to plot
                If None (default), all the steps are plotted
            transparency (int or float): Determines visibility of the plotted function
                If 1 (default) results plot at 100% opacity

        Returns:
            List of ``matplotlib.pyplot.Figure`` objects:
                Walker position plot for each parameter selected

        (written): Henry Ngo, 2019
        """

        # Get the flattened chain from Results object (nwalkers*nsteps, nparams)
        flatchain = np.copy(self.results.post)
        total_samples, n_params = flatchain.shape
        n_steps = int(total_samples / self.num_walkers)
        # Reshape it to (nwalkers, nsteps, nparams)
        chn = flatchain.reshape((self.num_walkers, n_steps, n_params))

        # Get list of walkers to use
        if (
            n_walkers is not None
        ):  # If n_walkers defined, randomly choose that many walkers
            walkers_to_plot = np.random.choice(
                self.num_walkers, size=n_walkers, replace=False
            )
        elif walker_list is not None:  # if walker_list is given, use that list
            walkers_to_plot = np.array(walker_list)
        else:  # both n_walkers and walker_list are none, so use all walkers
            walkers_to_plot = np.arange(self.num_walkers)

        # Get list of parameters to use
        if param_list is None:
            params_to_plot = np.arange(n_params)
        else:  # build list from user input strings
            params_plot_list = []
            for i in param_list:
                if i in self.system.basis.param_idx:
                    params_plot_list.append(self.system.basis.param_idx[i])
                else:
                    raise Exception(
                        "Invalid param name: {}. See system.basis.param_idx.".format(i)
                    )
            params_to_plot = np.array(params_plot_list)

        # Loop through each parameter and make plot
        output_figs = []
        for pp in params_to_plot:
            fig, ax = plt.subplots()
            for ww in walkers_to_plot:
                ax.plot(chn[ww, :, pp], "k-", alpha=transparency)
            ax.set_xlabel("Step")
            if step_range is not None:  # Limit range shown if step_range is set
                ax.set_xlim(step_range)
            output_figs.append(fig)

        # Return
        return output_figs

    def chop_chains(self, burn, trim=0):
        """
        Permanently removes steps from beginning (and/or end) of chains from the
        Results object. Also updates `curr_pos` if steps are removed from the
        end of the chain.

        Args:
            burn (int): The number of steps to remove from the beginning of the chains
            trim (int): The number of steps to remove from the end of the chians (optional)

        .. Warning:: Does not update bookkeeping arrays within `MCMC` sampler object.

        (written): Henry Ngo, 2019
        """

        # Retrieve information from results object
        flatchain = np.copy(self.results.post)
        total_samples, n_params = flatchain.shape
        n_steps = int(total_samples / self.num_walkers)
        flatlnlikes = np.copy(self.results.lnlike)

        # Reshape chain to (nwalkers, nsteps, nparams)
        chn = flatchain.reshape((self.num_walkers, n_steps, n_params))
        # Reshape lnlike to (nwalkers, nsteps)
        lnlikes = flatlnlikes.reshape((self.num_walkers, n_steps))

        # Find beginning and end indices for steps to keep
        keep_start = burn
        keep_end = n_steps - trim
        n_chopped_steps = n_steps - trim - burn

        # Update arrays in `sampler`: chain, lnlikes, lnlikes_alltemps (if PT), post
        chopped_chain = chn[:, keep_start:keep_end, :]
        chopped_lnlikes = lnlikes[:, keep_start:keep_end]

        # Update current position if trimmed from edge
        if trim > 0:
            self.curr_pos = chopped_chain[:, -1, :]

        # Flatten likelihoods and samples
        flat_chopped_chain = chopped_chain.reshape(
            self.num_walkers * n_chopped_steps, n_params
        )
        flat_chopped_lnlikes = chopped_lnlikes.reshape(
            self.num_walkers * n_chopped_steps
        )

        # Update results object associated with this sampler
        self.results = orbitize.results.Results(
            self.system,
            sampler_name=self.__class__.__name__,
            post=flat_chopped_chain,
            lnlike=flat_chopped_lnlikes,
            version_number=orbitize.__version__,
            curr_pos=self.curr_pos,
        )

        # Print a confirmation
        print("Chains successfully chopped. Results object updated.")

    def check_prior_support(self):
        """
        Review the positions of all MCMC walkers, to verify that they are supported by the prior space.
        This function will raise a descriptive ValueError if any positions lie outside prior support.
        Otherwise, it will return nothing.

        (written): Adam Smith, 2021
        """

        # Flatten the walker/temperature positions for ease of manipulation.
        all_positions = self.curr_pos.reshape(
            self.num_walkers * self.num_temps, self.num_params
        )

        # Placeholder list to track any bad parameters that come up.
        bad_parameters = []

        # If there are no covarient priors, loop on each variable to locate any out-of-place parameters. (this is why we transpose the walkers)
        if not np.any([prior.is_correlated for prior in self.priors]):
            for i, x in enumerate(all_positions.T):
                # Any issues with this parameter?
                lnprob = self.priors[i].compute_lnprob(np.array(x))
                supported = np.isfinite(lnprob).all() == True

                if supported == False:
                    # Problem detected. Take note and continue the loop - we want to catch all the problem parameters.
                    bad_parameters.append(str(i))

            # Throw our ValueError if necessary,
            if len(bad_parameters) > 0:
                raise ValueError(
                    "Attempting to start with walkers outside of prior support: check parameter(s) "
                    + ", ".join(bad_parameters)
                )

        # We're not done yet, however. There may be errors in covariant priors; run a check for that.
        else:
            for y in all_positions:
                lnprob = orbitize.priors.all_lnpriors(y, self.priors)
                if not np.isfinite(lnprob).all():
                    raise ValueError(
                        "Attempting to start with walkers outside of prior support: covariant prior failure."
                    )

        # otherwise exit the function and continue.
        return


class NestedSampler(Sampler):
    """
    Implements nested sampling using Dynesty package.

    Thea McKenna, Sarah Blunt, & Lea Hirsch 2024
    """

    def __init__(self, system):
        super(NestedSampler, self).__init__(system)

        # create an empty results object
        self.results = orbitize.results.Results(
            self.system,
            sampler_name=self.__class__.__name__,
            post=None,
            lnlike=None,
            version_number=orbitize.__version__,
        )
        self.start = time.time()
        self.dynesty_sampler = None

    def ptform(self, u):
        """
        Prior transform function.

        Args:
            u (array of floats): list of samples with values 0 < u < 1.

        Returns:
            numpy array of floats: 1D u samples transformed to a chosen Prior
                Class distribution.
        """
        utform = np.zeros(len(u))
        for i in range(len(u)):
            try:
                utform[i] = self.system.sys_priors[i].transform_samples(u[i])
            except AttributeError:  # prior is a fixed number
                utform[i] = self.system.sys_priors[i]
        return utform

    def run_sampler(
        self,
        static=False,
        bound="multi",
        pfrac=1.0,
        num_threads=1,
        start_method="fork",
    ):
        """Runs the nested sampler from the Dynesty package.

        Args:
            static (bool): True if using static nested sampling,
                False if using dynamic.
            bound (str): Method used to approximately bound the prior
                using the current set of live points. Conditions the
                sampling methods used to propose new live points. See
                https://dynesty.readthedocs.io/en/latest/quickstart.html#bounding-options
                for complete list of options.
            pfrac (float): posterior weight, between 0 and 1. Can only be
                altered for the Dynamic nested sampler, otherwise this
                keyword is unused.
            num_threads (int): number of threads to use for parallelization
                (default=1)
            start_method (str): multiprocessing start method. Default "fork," which
                won't work on all OS. Change to "spawn" if you get an error,
                and make sure you run your orbitize! script inside an
                if __name__=='__main__' condition to protect entry points.

        Returns:
            tuple:

                numpy.array of float: posterior samples

                int: number of iterations it took to converge
        """

        mp.set_start_method(start_method, force=True)
        if static and pfrac != 1.0:
            raise ValueError(
                """The static nested sampler does not take alternate values for pfrac."""
            )

        if num_threads > 1:
            with dynesty.pool.Pool(num_threads, self._logl, self.ptform) as pool:
                if static:
                    self.dynesty_sampler = dynesty.NestedSampler(
                        pool.loglike,
                        pool.prior_transform,
                        len(self.system.sys_priors),
                        pool=pool,
                        bound=bound,
                        bootstrap=False,
                    )
                    self.dynesty_sampler.run_nested()
                else:
                    self.dynesty_sampler = dynesty.DynamicNestedSampler(
                        pool.loglike,
                        pool.prior_transform,
                        len(self.system.sys_priors),
                        pool=pool,
                        bound=bound,
                        bootstrap=False,
                    )
                    self.dynesty_sampler.run_nested(wt_kwargs={"pfrac": pfrac})
        else:
            if static:
                self.dynesty_sampler = dynesty.NestedSampler(
                    self._logl,
                    self.ptform,
                    len(self.system.sys_priors),
                    bound=bound,
                )
                self.dynesty_sampler.run_nested()
            else:
                self.dynesty_sampler = dynesty.DynamicNestedSampler(
                    self._logl,
                    self.ptform,
                    len(self.system.sys_priors),
                    bound=bound,
                )
                self.dynesty_sampler.run_nested(wt_kwargs={"pfrac": pfrac})

        self.results.add_samples(self.dynesty_sampler.results["samples"], self.dynesty_sampler.results["logl"])
        num_iter = self.dynesty_sampler.results["niter"]

        return self.dynesty_sampler.results["samples"], num_iter<|MERGE_RESOLUTION|>--- conflicted
+++ resolved
@@ -125,26 +125,6 @@
                 self.system.param_idx,
             )
 
-<<<<<<< HEAD
-            if self.system.gaia is not None:
-                gaiahip_epochs = Time(
-                    [self.system.gaia.hipparcos_epoch, self.system.gaia.gaia_epoch],
-                    format="decimalyear",
-                ).mjd
-
-                # compute Ra/Dec predictions at the Gaia epoch
-                raoff_model, deoff_model, _ = self.system.compute_all_orbits(
-                    params, epochs=gaiahip_epochs
-                )
-
-                # select body 0 raoff/deoff predictions & feed into Gaia module lnlike fn
-                lnlikes_sum += self.system.gaia.compute_lnlike(
-                    raoff_model[:, 0, :],
-                    deoff_model[:, 0, :],
-                    params,
-                    self.system.param_idx,
-                )
-=======
         if self.system.gaia is not None:
             gaiahip_epochs = Time(
                 np.append(
@@ -165,8 +145,6 @@
                 params,
                 self.system.param_idx,
             )
->>>>>>> 196276e2
-
         return lnlikes_sum
 
 
@@ -536,15 +514,9 @@
             else:
                 n_accepted = len(accepted_orbits)
                 maxindex2save = np.min([n_accepted, total_orbits - n_orbits_saved])
-<<<<<<< HEAD
-                output_orbits[n_orbits_saved : n_orbits_saved + n_accepted] = (
-                    accepted_orbits[0:maxindex2save]
-                )
-=======
                 output_orbits[
                     n_orbits_saved : n_orbits_saved + n_accepted
                 ] = accepted_orbits[0:maxindex2save]
->>>>>>> 196276e2
                 output_lnlikes[n_orbits_saved : n_orbits_saved + n_accepted] = lnlikes[
                     0:maxindex2save
                 ]
@@ -579,15 +551,10 @@
 
         """
 
-<<<<<<< HEAD
-        if num_cores != 1:
-            if num_cores == None:
-=======
         start_time = time.time()
 
         if num_cores != 1:
             if num_cores is None:
->>>>>>> 196276e2
                 num_cores = mp.cpu_count()
 
             results = []
@@ -615,8 +582,6 @@
 
             # print out the number of orbits generated every second
             while orbits_saved.value < total_orbits:
-<<<<<<< HEAD
-=======
                 if OFTI_warning is not None and orbits_saved.value == 0:
                     check_time = time.time() - start_time
                     if check_time > OFTI_warning:
@@ -625,7 +590,6 @@
                             end="\n",
                         )
                         OFTI_warning = None
->>>>>>> 196276e2
                 print(
                     str(orbits_saved.value) + "/" + str(total_orbits) + " orbits found",
                     end="\r",
@@ -682,21 +646,6 @@
                     n_accepted = len(accepted_orbits)
                     maxindex2save = np.min([n_accepted, total_orbits - n_orbits_saved])
 
-<<<<<<< HEAD
-                    output_orbits[n_orbits_saved : n_orbits_saved + n_accepted] = (
-                        accepted_orbits[0:maxindex2save]
-                    )
-                    output_lnlikes[n_orbits_saved : n_orbits_saved + n_accepted] = (
-                        lnlikes[0:maxindex2save]
-                    )
-                    n_orbits_saved += maxindex2save
-
-                    # print progress statement
-                    print(
-                        str(n_orbits_saved) + "/" + str(total_orbits) + " orbits found",
-                        end="\r",
-                    )
-=======
                     output_orbits[
                         n_orbits_saved : n_orbits_saved + n_accepted
                     ] = accepted_orbits[0:maxindex2save]
@@ -710,8 +659,6 @@
                     str(n_orbits_saved) + "/" + str(total_orbits) + " orbits found",
                     end="\r",
                 )
->>>>>>> 196276e2
-
             self.results.add_samples(np.array(output_orbits), output_lnlikes)
 
             return output_orbits
