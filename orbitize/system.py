--- conflicted
+++ resolved
@@ -35,13 +35,10 @@
             astrometrry fitting. See gaia.py for more details.
         fitting_basis (str): the name of the class corresponding to the fitting 
             basis to be used. See basis.py for a list of implemented fitting bases.
-<<<<<<< HEAD
         use_c (bool, optional): Use the C solver if configured. Defaults to True
         use_gpu (bool, optional): Use the GPU solver if configured. Defaults to False
-=======
         use_rebound (bool): if True, use an n-body backend solver instead
             of a Keplerian solver.
->>>>>>> c4ce737c
 
     Priors are initialized as a list of orbitize.priors.Prior objects and stored
     in the variable ``System.sys_priors``. You should initialize this class, 
@@ -55,14 +52,8 @@
     def __init__(self, num_secondary_bodies, data_table, stellar_mass,
                  plx, mass_err=0, plx_err=0, restrict_angle_ranges=False,
                  tau_ref_epoch=58849, fit_secondary_mass=False,
-<<<<<<< HEAD
-                 hipparcos_IAD=None, fitting_basis='Standard', use_rebound=False,
+                 hipparcos_IAD=None, gaia=None, fitting_basis='Standard', use_rebound=False,
                  use_c=True, use_gpu=False):
-=======
-                 hipparcos_IAD=None, gaia=None, fitting_basis='Standard', 
-                 use_rebound=False
-    ):
->>>>>>> c4ce737c
 
         self.num_secondary_bodies = num_secondary_bodies
         self.data_table = data_table
@@ -263,9 +254,6 @@
 
         self.param_idx = self.basis.param_idx
 
-<<<<<<< HEAD
-    def compute_all_orbits(self, params_arr, epochs=None, comp_rebound=False, use_c=True, use_gpu=False):
-=======
     def save(self, hf):
         """
         Saves the current object to an hdf5 file
@@ -296,8 +284,7 @@
 
         
 
-    def compute_all_orbits(self, params_arr, epochs=None, comp_rebound=False):
->>>>>>> c4ce737c
+    def compute_all_orbits(self, params_arr, epochs=None, comp_rebound=False, use_c=True, use_gpu=False):
         """
         Calls orbitize.kepler.calc_orbit and optionally accounts for multi-body
         interactions. Also computes total quantities like RV (without jitter/gamma)
