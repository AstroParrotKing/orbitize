import numpy as np
from orbitize import priors, read_input, kepler# , hipparcos


class System(object):
    """
    A class to store information about a system (data & priors)
    and calculate model predictions given a set of orbital
    parameters.

    Args:
        num_secondary_bodies (int): number of secondary bodies in the system.
            Should be at least 1.
        data_table (astropy.table.Table): output from ``orbitize.read_input.read_file()``
        stellar_mass (float): mean mass of the primary, in M_sol. See `fit_secondary_mass`
            docstring below.
        plx (float): mean parallax of the system, in mas
        mass_err (float, optional): uncertainty on ``stellar_mass``, in M_sol
        plx_err (float, optional): uncertainty on ``plx``, in mas
        restrict_angle_ranges (bool, optional): if True, restrict the ranges
            of the position angle of nodes to [0,180)
            to get rid of symmetric double-peaks for imaging-only datasets.
        tau_ref_epoch (float, optional): reference epoch for defining tau (MJD).
            Default is 58849 (Jan 1, 2020).
        fit_secondary_mass (bool, optional): if True, include the dynamical
            mass of the orbiting body as a fitted parameter. If this is set to False, ``stellar_mass``
            is taken to be the total mass of the system. (default: False)
        results (list of orbitize.results.Results): results from an orbit-fit
            will be appended to this list as a Results class.

    Users should initialize an instance of this class, then overwrite
    priors they wish to customize.

    Priors are initialized as a list of ``orbitize.priors.Prior`` objects,
    in the following order::

        semimajor axis 1, eccentricity 1, inclination 1,
        argument of periastron 1, position angle of nodes 1,
        epoch of periastron passage 1,
        [semimajor axis 2, eccentricity 2, etc.],
        [parallax, [mass1, mass2, ..], total_mass/m0]

    where 1 corresponds to the first orbiting object, 2 corresponds
    to the second, etc. Mass1, mass2, ... correspond to masses of secondary
    bodies. If `fit_secondary_mass` is set to True, the last element of this
    list is initialized to the mass of the primary. If not, it is
    initialized to the total system mass.

    Written: Sarah Blunt, Henry Ngo, Jason Wang, 2018
    """

    def __init__(self, num_secondary_bodies, data_table, stellar_mass,
                 plx, mass_err=0, plx_err=0, restrict_angle_ranges=None,
                 tau_ref_epoch=58849, fit_secondary_mass=False, results=None,
                 hipparcos_number=None, hipparcos_filename=None):

        self.num_secondary_bodies = num_secondary_bodies
        self.sys_priors = []
        self.labels = []
        self.results = []
        self.fit_secondary_mass = fit_secondary_mass
        self.tau_ref_epoch = tau_ref_epoch
        self.restrict_angle_ranges = restrict_angle_ranges

        #
        # Group the data in some useful ways
        #

        self.data_table = data_table
        # Creates a copy of the input in case data_table needs to be modified
        self.input_table = self.data_table.copy()

        # Rob: check if instrument column is other than default. If other than default, then separate data table into n number of instruments.
        # gather list of instrument: list_instr = self.data_table['instruments'][name of instrument]
        # List of arrays of indices corresponding to each body

        # instruments = np.unique(self.data_table['instruments']) gives a list of unique names

        self.body_indices = []

        # List of arrays of indices corresponding to epochs in RA/Dec for each body
        self.radec = []

        # List of arrays of indices corresponding to epochs in SEP/PA for each body
        self.seppa = []

        # List of index arrays corresponding to each rv for each body
        self.rv = []

        # instr1_tbl = np.where(self.data_table['instruments'] == list_instr[0])
        # loop through the indices per input_table:
        # rv_indices = np.where(instr1_tbl['quant_type'] == 'rv')
        # ... return the parameter labels for each table
        # ...

        self.fit_astrometry=True
        radec_indices = np.where(self.data_table['quant_type'] == 'radec')
        seppa_indices = np.where(self.data_table['quant_type'] == 'seppa')
<<<<<<< HEAD
=======

        if len(radec_indices[0])==0 and len(seppa_indices[0])==0:
            self.fit_astrometry=False
>>>>>>> 39f68de3
        rv_indices = np.where(self.data_table['quant_type'] == 'rv')

        # defining all indices to loop through the unique rv instruments to get different offsets and jitters
        instrument_list = np.unique(self.data_table['instrument'])
        inst_indices_all = []
        for inst in instrument_list:
            inst_indices = np.where(self.data_table['instrument'] == inst)
            inst_indices_all.append(inst_indices)

        # defining indices for unique instruments in the data table
        self.rv_instruments = np.unique(self.data_table['instrument'][rv_indices])
        self.rv_inst_indices = []
        for inst in self.rv_instruments:
            inst_indices = np.where(self.data_table['instrument'] == inst)
            self.rv_inst_indices.append(inst_indices)

        # astrometry instruments same for radec and seppa:
        self.astr_instruments = np.unique(
            self.data_table['instrument'][np.where(self.data_table['quant_type'] != 'rv')])
        # save indicies for all of the ra/dec, sep/pa measurements for convenience
        self.all_radec = radec_indices
        self.all_seppa = seppa_indices

        for body_num in np.arange(self.num_secondary_bodies+1):

            self.body_indices.append(
                np.where(self.data_table['object'] == body_num)
            )

            self.radec.append(
                np.intersect1d(self.body_indices[body_num], radec_indices)
            )
            self.seppa.append(
                np.intersect1d(self.body_indices[body_num], seppa_indices)
            )
            self.rv.append(
                np.intersect1d(self.body_indices[body_num], rv_indices)
            )

        # we should track the influence of the planet(s) on each other/the star if we are not fitting massless planets and 
        # we are not fitting relative astrometry of just a single body
        self.track_planet_perturbs = self.fit_secondary_mass and \
                                     ((len(self.radec[1]) + len(self.seppa[1]) + len(self.rv[1]) < len(data_table)) or \
                                      (self.num_secondary_bodies > 1))

        if restrict_angle_ranges:
            angle_upperlim = np.pi
        else:
            angle_upperlim = 2.*np.pi

        #
        # Set priors for each orbital element
        #

        for body in np.arange(num_secondary_bodies):
            # Add semimajor axis prior
            self.sys_priors.append(priors.LogUniformPrior(0.001, 1e7))
            self.labels.append('sma{}'.format(body+1))

            # Add eccentricity prior
            self.sys_priors.append(priors.UniformPrior(0., 1.))
            self.labels.append('ecc{}'.format(body+1))

            # Add inclination angle prior
            self.sys_priors.append(priors.SinPrior())
            self.labels.append('inc{}'.format(body+1))

            # Add argument of periastron prior
            self.sys_priors.append(priors.UniformPrior(0., 2.*np.pi))
            self.labels.append('aop{}'.format(body+1))

            # Add position angle of nodes prior
            self.sys_priors.append(priors.UniformPrior(0., angle_upperlim))
            self.labels.append('pan{}'.format(body+1))

            # Add epoch of periastron prior.
            self.sys_priors.append(priors.UniformPrior(0., 1.))
            self.labels.append('tau{}'.format(body+1))

        #
        # Set priors on total mass and parallax
        #
        self.labels.append('plx')
        if plx_err > 0:
            self.sys_priors.append(priors.GaussianPrior(plx, plx_err))
        else:
            self.sys_priors.append(plx)

        # if hipparcos_IAD is not None:
        #     self.hipparcos_IAD = hipparcos.HipparcosLogProb(hipparcos_filename, hipparcos_number)

        #     # for now, set broad uniform priors on astrometric params relevant for Hipparcos
        #     self.sys_priors.append(priors.UniformPrior(
        #         self.hipparcos_IAD.pm_ra0 - 10 * self.hipparcos_IAD.pm_ra0_err,
        #         self.hipparcos_IAD.pm_ra0 + 10 * self.hipparcos_IAD.pm_ra0_err)
        #     )
        #     self.labels.append('pm_ra')

        #     self.sys_priors.append(priors.UniformPrior(
        #         self.hipparcos_IAD.pm_dec0 - 10 * self.hipparcos_IAD.pm_dec0_err,
        #         self.hipparcos_IAD.pm_dec0 + 10 * self.hipparcos_IAD.pm_dec0_err)
        #     )
        #     self.labels.append('pm_dec')

        #     self.sys_priors.append(priors.UniformPrior(
        #         - 10 * self.hipparcos_IAD.alpha0_err,
        #         10 * self.hipparcos_IAD.alpha0_err)
        #     )
        #     self.labels.append('alpha0')

        #     self.sys_priors.append(priors.UniformPrior(
        #         - 10 * self.hipparcos_IAD.delta0_err,
        #         10 * self.hipparcos_IAD.delta0_err)
        #     )
        #     self.labels.append('delta0')

        # checking for rv data to include appropriate rv priors:
        if len(self.rv[0]) > 0 and self.fit_secondary_mass:
            # Rob and Lea:
            # for instrument in rv_instruments:
                # add gamma and sigma for each and label each unique gamma and sigma per instrument name (gamma+instrument1, ...)
            for instrument in self.rv_instruments:
                self.sys_priors.append(priors.UniformPrior(-5, 5))  # gamma prior in km/s
                self.labels.append('gamma_{}'.format(instrument))

                self.sys_priors.append(priors.LogUniformPrior(1e-4, 0.05))  # jitter prior in km/s
                self.labels.append('sigma_{}'.format(instrument))

        if self.fit_secondary_mass:
            for body in np.arange(num_secondary_bodies)+1:
                self.sys_priors.append(priors.LogUniformPrior(1e-6, 2))  # in Solar masses for now
                self.labels.append('m{}'.format(body))
            self.labels.append('m0')
        else:
            self.labels.append('mtot')

        # still need to append m0/mtot, even though labels are appended above
        if mass_err > 0:
            self.sys_priors.append(priors.GaussianPrior(stellar_mass, mass_err))
        else:
            self.sys_priors.append(stellar_mass)

        # add labels dictionary for parameter indexing
        self.param_idx = dict(zip(self.labels, np.arange(len(self.labels))))


    # TODO: split compute_model into two subfunctions. 
    # Function 1 solves kepler's eq for the given params arr and set of epochs, returns ra/dec/rv for all bodies (does total RV + astrometry offset calcs)
    # Function 2 converts this into a model array


    def compute_all_orbits(self, params_arr):
        """
        Calls orbitize.kepler.calc_orbit and optionally accounts for multi-body
        interactions, as well as computes total quantities like RV (without jitter)

        Args:
            params_arr (np.array of float): RxM array
                of fitting parameters, where R is the number of
                parameters being fit, and M is the number of orbits
                we need model predictions for. Must be in the same order
                documented in ``System()`` above. If M=1, this can be a 1d array.
        
        Returns:
            tuple of:
                ra (np.array of float): 
                dec (np.array of float):
                rv (np.array of float):

        """

        epochs = self.data_table['epoch']
        n_epochs = len(epochs)

        if len(params_arr.shape) == 1:
<<<<<<< HEAD
            n_orbits = 1
        else:
            n_orbits = params_arr.shape[1]

        ra_kepler = np.zeros((n_epochs, self.num_secondary_bodies + 1, n_orbits)) # N_epochs x N_bodies x N_orbits
        dec_kepler = np.zeros((n_epochs, self.num_secondary_bodies + 1, n_orbits))

        ra_perturb = np.zeros((n_epochs, self.num_secondary_bodies + 1, n_orbits)) 
        dec_perturb = np.zeros((n_epochs, self.num_secondary_bodies + 1, n_orbits))

        vz = np.zeros((n_epochs, self.num_secondary_bodies + 1, n_orbits))

        # mass/mtot used to compute each Keplerian orbit will be needed later to compute perturbations
=======
            model = np.zeros((len(self.data_table), 2))
            # Rob and Lea: adding gamma zeros
            gamma = np.zeros((len(self.data_table), 2))
            jitter = np.zeros((len(self.data_table), 2))
        else:
            model = np.zeros((len(self.data_table), 2, params_arr.shape[1]))
            gamma = np.zeros((len(self.data_table), 2, params_arr.shape[1]))
            jitter = np.zeros((len(self.data_table), 2, params_arr.shape[1]))
            
>>>>>>> 39f68de3
        if self.track_planet_perturbs:
            masses = np.zeros((self.num_secondary_bodies + 1, n_orbits))
            mtots = np.zeros((self.num_secondary_bodies + 1, n_orbits))

        # if there exist RV measurements and we are fitting for secondary dynamical mass
        if len(self.rv[0]) > 0 and self.fit_secondary_mass:
<<<<<<< HEAD
            gamma = params_arr[6*self.num_secondary_bodies + 1]  # km/s

            # Both gamma and jitter will be default values if fitting for secondary masses later
            # TODO: add in planetary RV
            total_rv0 = gamma
        else:
=======
            # looping through instruments to get the gammas
            for rv_idx in range(len(self.rv_instruments)):
                gamma[self.rv_inst_indices[rv_idx], 0] = params_arr[6 *
                                                                    self.num_secondary_bodies+1+2*rv_idx]  # km/s
                jitter[self.rv_inst_indices[rv_idx], 0] = params_arr[6 *
                                                                     self.num_secondary_bodies+2+2*rv_idx]
                gamma[self.rv_inst_indices[rv_idx], 1] = np.nan
                jitter[self.rv_inst_indices[rv_idx], 1] = np.nan
            # need to put planetary rv later

>>>>>>> 39f68de3
            total_rv0 = 0  # If we're not fitting rv, then we don't regard the total rv and will not use this

        for body_num in np.arange(self.num_secondary_bodies)+1:

            startindex = 6 * (body_num - 1)
            sma = params_arr[startindex]
            ecc = params_arr[startindex + 1]
            inc = params_arr[startindex + 2]
            argp = params_arr[startindex + 3]
            lan = params_arr[startindex + 4]
            tau = params_arr[startindex + 5]
            plx = params_arr[6 * self.num_secondary_bodies]

            if self.fit_secondary_mass:

                # mass of secondary bodies are in order from -1-num_bodies until -2 in order.
                mass = params_arr[-1-self.num_secondary_bodies+(body_num-1)]
                m0 = params_arr[-1]

                # For what mtot to use to calculate central potential, we should use the mass enclosed in a sphere with r <= distance of planet. 
                # We need to select all planets with sma < this planet. 
                all_smas = params_arr[0:6*self.num_secondary_bodies:6]
                within_orbit = np.where(all_smas <= sma)
                outside_orbit = np.where(all_smas > sma)
                all_pl_masses = params_arr[-1-self.num_secondary_bodies:-1]
                inside_masses = all_pl_masses[within_orbit]
                mtot = np.sum(inside_masses) + m0

            else:
                # if not fitting for secondary mass, then total mass must be stellar mass
                mass = None
                m0 = None
                mtot = params_arr[-1]
            
            if self.track_planet_perturbs:
                masses[body_num] = mass
                mtots[body_num] = mtot

            # solve Kepler's equation
            raoff, decoff, vz_i = kepler.calc_orbit(
                epochs, sma, ecc, inc, argp, lan, tau, plx, mtot,
                mass_for_Kamp=m0, tau_ref_epoch=self.tau_ref_epoch, tau_warning=False
            )

            # raoff, decoff, vz are scalers if the length of epochs is 1
            if len(epochs) == 1:
                raoff = np.array([raoff])
                decoff = np.array([decoff])
                vz_i = np.array([vz_i])

            if n_orbits == 1:
                raoff = raoff.reshape((n_epochs, 1))
                decoff = decoff.reshape((n_epochs, 1))
                vz_i = vz_i.reshape((n_epochs, 1))

            # add Keplerian ra/deoff for this body to storage arrays
            ra_kepler[:, body_num, :] = raoff 
            dec_kepler[:, body_num, :] = decoff
            vz[:, body_num, :] = vz_i

            # vz_i is the ith companion radial velocity
<<<<<<< HEAD
            if self.fit_secondary_mass:
                vz0 = vz_i * -(mass / m0)  # calculating stellar velocity due to ith companion
                total_rv0 = total_rv0 + vz0  # adding stellar velocity and gamma

        # if we are fitting for the mass of the planets, then they will perturb the star
        # add the perturbation on the star due to this planet on the relative astrometry of the planet that was measured
        # We are superimposing the Keplerian orbits, so we can add it linearly, scaled by the mass. 
        # Because we are in Jacobi coordinates, for companions, we only should model the effect of planets interior to it. 
        # (Jacobi coordinates mean that separation for a given companion is measured relative to the barycenter of all interior companions)
        if self.track_planet_perturbs:
            for body_num in np.arange(self.num_secondary_bodies+1):
                if body_num > 0:
                    # for companions, only track perturbations from planets within the orbit of this one
                    which_perturb_bodies = outside_orbit[0] + 1
                else:
                    # for the star, what we are measuring is its position relative to the system barycenter
                    # so we want to account for all of the bodies.  
                    which_perturb_bodies = np.arange(self.num_secondary_bodies+1)
                for other_body_num in which_perturb_bodies:
                    # skip itself since the the 2-body problem is measuring the planet-star separation already
                    if (body_num == other_body_num) | (body_num == 0):
                        continue

                    import pdb; pdb.set_trace()
                    ## NOTE: we are only handling astrometry right now (TODO: integrate RV into this)
                    ra_perturb[:, other_body_num, :] += (masses[body_num]/mtots[body_num]) * ra_kepler[:, other_body_num, :]
                    dec_perturb[:, other_body_num, :] += (masses[body_num]/mtots[body_num]) * dec_kepler[:, other_body_num, :] 

            import pdb; pdb.set_trace()
        raoff = ra_kepler + ra_perturb
        deoff = dec_kepler + dec_perturb
        vz[:, 0, :] = total_rv0

        # TODO: debug multiplanet (mass must persist through function)
        # TODO: document this and below function

        return raoff, deoff, vz

    def compute_model(self, params_arr):
        """
        Compute model predictions for an array of fitting parameters.

        ADDS JITTER AND PROPAGATES ORBIT PREDICTIONS FROM ABOVE TO MODEL ARRAY

        Args:
            params_arr (np.array of float): RxM array
                of fitting parameters, where R is the number of
                parameters being fit, and M is the number of orbits
                we need model predictions for. Must be in the same order
                documented in ``System()`` above. If M=1, this can be a 1d array.

        Returns:
            np.array of float: Nobsx2xM array model predictions. If M=1, this is
            a 2d array, otherwise it is a 3d array.
        """

        raoff, decoff, vz = self.compute_all_orbits(params_arr)

        if len(params_arr.shape) == 1:
            n_orbits = 1
        else:
            n_orbits = params_arr.shape[1]

        n_epochs = len(self.data_table)
        model = np.zeros((n_epochs, 2, n_orbits))
        jitter = np.zeros((n_epochs, 2, n_orbits))

        if len(self.rv[0]) > 0 and self.fit_secondary_mass:

            # TODO: add in planetary rv later
            # Both gamma and jitter will be default values if fitting for secondary masses later
            jitter[self.rv[0], 0] = params_arr[6*self.num_secondary_bodies + 2]  # km/s
            jitter[self.rv[0], 1] = np.nan

        for body_num in np.arange(self.num_secondary_bodies + 1):
=======
            if len(self.rv[0]) > 0 and self.fit_secondary_mass:
                vz0 = vz_i*-(mass/m0)  # calculating stellar velocity due to ith companion
                total_rv0 = total_rv0 + vz0  # Adding stellar velocity and gamma
>>>>>>> 39f68de3

            # for the model points that correspond to this planet's orbit, add the model prediction
            # RA/Dec
            if len(self.radec[body_num]) > 0: # (prevent empty array dimension errors)
                model[self.radec[body_num], 0] = raoff[self.radec[body_num], body_num, :]  # N_epochs x N_bodies x N_orbits
                model[self.radec[body_num], 1] = decoff[self.radec[body_num], body_num, :]

            # Sep/PA
            if len(self.seppa[body_num]) > 0:
                sep, pa = radec2seppa(raoff, decoff)

                model[self.seppa[body_num], 0] = sep[self.seppa[body_num], body_num, :]
                model[self.seppa[body_num], 1] = pa[self.seppa[body_num], body_num, :]

            # RV
            if len(self.rv[body_num]) > 0:
                model[self.rv[body_num], 0] = vz[self.rv[body_num], body_num, :]
                model[self.rv[body_num], 1] = np.nan

<<<<<<< HEAD
        if n_orbits == 1:
            model.reshape((n_epochs, 2))
            jitter.reshape((n_epochs, 2))
=======
            # for the other epochs, if we are fitting for the mass of the planets, then they will perturb the star
            # add the perturbation on the star due to this planet on the relative astrometry of the planet that was measured
            # We are superimposing the Keplerian orbits, so we can add it linearly, scaled by the mass. 
            # Because we are in Jacobi coordinates, for companions, we only should model the effect of planets interior to it. 
            # (Jacobi coordinates mean that separation for a given companion is measured relative to the barycenter of all interior companions)
            if self.track_planet_perturbs:
                if body_num > 0:
                    # for companions, only perturb companion orbits at larger SMAs than this one. 
                    # note the +1, since the 0th planet is body_num 1. 
                    which_perturb_bodies = outside_orbit[0] + 1
                else:
                    # for the star, what we are measuring is it's position relative to the system barycenter
                    # so we want to account for all of the bodies.  
                    which_perturb_bodies = range(self.num_secondary_bodies+1)
                for other_body_num in which_perturb_bodies:
                    # skip itself since the the 2-body problem is measuring the planet-star separation already
                    if (body_num == other_body_num) | (body_num == 0):
                        continue
                    ## NOTE: we are only handling ra/dec and sep/pa right now
                    ## TODO: integrate RV into this
                    if len(self.radec[other_body_num]) > 0:
                        radec_perturb[self.radec[other_body_num], 0] += -(mass/mtot) * raoff[self.radec[other_body_num]]
                        radec_perturb[self.radec[other_body_num], 1] += -(mass/mtot) * decoff[self.radec[other_body_num]] 
                    if len(self.seppa[other_body_num]) > 0:
                        radec_perturb[self.seppa[other_body_num], 0] += -(mass/mtot) * raoff[self.seppa[other_body_num]]
                        radec_perturb[self.seppa[other_body_num], 1] += -(mass/mtot) * decoff[self.seppa[other_body_num]]

        if len(self.rv[0]) > 0 and self.fit_secondary_mass:
            if len(total_rv0[self.rv[0]]) > 0:
                model[self.rv[0], 0] = total_rv0[self.rv[0]]
                model[self.rv[0], 1] = np.nan  # nans only for rv indices

        # add the effects of other planets on the measured astrometry
        if self.track_planet_perturbs:
            for body_num in range(self.num_secondary_bodies+1):
                if len(self.radec[body_num]) > 0:
                    model[self.radec[body_num]] -= radec_perturb[self.radec[body_num]]

                if len(self.seppa[body_num]) > 0:
                    # for seppa, add the perturbations in radec space and convert back
                    ra_unperturb, dec_unperturb = seppa2radec(model[self.seppa[body_num], 0], model[self.seppa[body_num], 1])
                    ra_perturb = ra_unperturb - radec_perturb[self.seppa[body_num], 0]
                    dec_perturb = dec_unperturb - radec_perturb[self.seppa[body_num], 1]
                    sep_perturb, pa_perturb = radec2seppa(ra_perturb, dec_perturb)

                    model[self.seppa[body_num], 0] = sep_perturb
                    model[self.seppa[body_num], 1] = pa_perturb

>>>>>>> 39f68de3

        if self.fit_secondary_mass:
            return model+gamma, jitter
        else:
            return model, jitter
    def convert_data_table_radec2seppa(self, body_num=1):
        """
        Converts rows of self.data_table given in radec to seppa.
        Note that self.input_table remains unchanged.

        Args:
            body_num (int): which object to convert (1 = first planet)
        """
        for i in self.radec[body_num]:  # Loop through rows where input provided in radec
            # Get ra/dec values
            ra = self.data_table['quant1'][i]
            ra_err = self.data_table['quant1_err'][i]
            dec = self.data_table['quant2'][i]
            dec_err = self.data_table['quant2_err'][i]
            # Convert to sep/PA
            sep, pa = radec2seppa(ra, dec)
            sep_err = 0.5*(ra_err+dec_err)
            pa_err = np.degrees(sep_err/sep)

            # Update data_table
            self.data_table['quant1'][i] = sep
            self.data_table['quant1_err'][i] = sep_err
            self.data_table['quant2'][i] = pa
            self.data_table['quant2_err'][i] = pa_err
            self.data_table['quant_type'][i] = 'seppa'
            # Update self.radec and self.seppa arrays
            self.radec[body_num] = np.delete(
                self.radec[body_num], np.where(self.radec[body_num] == i)[0])
            self.seppa[body_num] = np.append(self.seppa[body_num], i)

    def add_results(self, results):
        """
        Adds an orbitize.results.Results object to the list in system.results

        Args:
            results (orbitize.results.Results object): add this object to list
        """
        self.results.append(results)

    def clear_results(self):
        """
        Removes all stored results
        """
        self.results = []


def radec2seppa(ra, dec, mod180=False):
    """
    Convenience function for converting from
    right ascension/declination to separation/
    position angle.

    Args:
        ra (np.array of float): array of RA values, in mas
        dec (np.array of float): array of Dec values, in mas
        mod180 (Bool): if True, output PA values will be given
            in range [180, 540) (useful for plotting short
            arcs with PAs that cross 360 during observations)
            (default: False)


    Returns:
        tulple of float: (separation [mas], position angle [deg])

    """
    sep = np.sqrt((ra**2) + (dec**2))
    pa = np.degrees(np.arctan2(ra, dec)) % 360.

    if mod180:
        pa[pa < 180] += 360

    return sep, pa

def seppa2radec(sep, pa):
    """
    Convenience function to convert sep/pa to ra/dec

    Args:
        sep (np.array of float): array of separation in mas
        pa (np.array of float): array of position angles in degrees

    Returns:
        tuple: (ra [mas], dec [mas])
    """
    ra = sep * np.sin(np.radians(pa))
    dec = sep * np.cos(np.radians(pa))

    return ra, dec<|MERGE_RESOLUTION|>--- conflicted
+++ resolved
@@ -96,12 +96,9 @@
         self.fit_astrometry=True
         radec_indices = np.where(self.data_table['quant_type'] == 'radec')
         seppa_indices = np.where(self.data_table['quant_type'] == 'seppa')
-<<<<<<< HEAD
-=======
 
         if len(radec_indices[0])==0 and len(seppa_indices[0])==0:
             self.fit_astrometry=False
->>>>>>> 39f68de3
         rv_indices = np.where(self.data_table['quant_type'] == 'rv')
 
         # defining all indices to loop through the unique rv instruments to get different offsets and jitters
@@ -277,7 +274,6 @@
         n_epochs = len(epochs)
 
         if len(params_arr.shape) == 1:
-<<<<<<< HEAD
             n_orbits = 1
         else:
             n_orbits = params_arr.shape[1]
@@ -291,43 +287,11 @@
         vz = np.zeros((n_epochs, self.num_secondary_bodies + 1, n_orbits))
 
         # mass/mtot used to compute each Keplerian orbit will be needed later to compute perturbations
-=======
-            model = np.zeros((len(self.data_table), 2))
-            # Rob and Lea: adding gamma zeros
-            gamma = np.zeros((len(self.data_table), 2))
-            jitter = np.zeros((len(self.data_table), 2))
-        else:
-            model = np.zeros((len(self.data_table), 2, params_arr.shape[1]))
-            gamma = np.zeros((len(self.data_table), 2, params_arr.shape[1]))
-            jitter = np.zeros((len(self.data_table), 2, params_arr.shape[1]))
-            
->>>>>>> 39f68de3
         if self.track_planet_perturbs:
             masses = np.zeros((self.num_secondary_bodies + 1, n_orbits))
             mtots = np.zeros((self.num_secondary_bodies + 1, n_orbits))
 
-        # if there exist RV measurements and we are fitting for secondary dynamical mass
-        if len(self.rv[0]) > 0 and self.fit_secondary_mass:
-<<<<<<< HEAD
-            gamma = params_arr[6*self.num_secondary_bodies + 1]  # km/s
-
-            # Both gamma and jitter will be default values if fitting for secondary masses later
-            # TODO: add in planetary RV
-            total_rv0 = gamma
-        else:
-=======
-            # looping through instruments to get the gammas
-            for rv_idx in range(len(self.rv_instruments)):
-                gamma[self.rv_inst_indices[rv_idx], 0] = params_arr[6 *
-                                                                    self.num_secondary_bodies+1+2*rv_idx]  # km/s
-                jitter[self.rv_inst_indices[rv_idx], 0] = params_arr[6 *
-                                                                     self.num_secondary_bodies+2+2*rv_idx]
-                gamma[self.rv_inst_indices[rv_idx], 1] = np.nan
-                jitter[self.rv_inst_indices[rv_idx], 1] = np.nan
-            # need to put planetary rv later
-
->>>>>>> 39f68de3
-            total_rv0 = 0  # If we're not fitting rv, then we don't regard the total rv and will not use this
+        total_rv0 = 0
 
         for body_num in np.arange(self.num_secondary_bodies)+1:
 
@@ -388,7 +352,6 @@
             vz[:, body_num, :] = vz_i
 
             # vz_i is the ith companion radial velocity
-<<<<<<< HEAD
             if self.fit_secondary_mass:
                 vz0 = vz_i * -(mass / m0)  # calculating stellar velocity due to ith companion
                 total_rv0 = total_rv0 + vz0  # adding stellar velocity and gamma
@@ -412,12 +375,12 @@
                     if (body_num == other_body_num) | (body_num == 0):
                         continue
 
-                    import pdb; pdb.set_trace()
+                    # import pdb; pdb.set_trace()
                     ## NOTE: we are only handling astrometry right now (TODO: integrate RV into this)
                     ra_perturb[:, other_body_num, :] += (masses[body_num]/mtots[body_num]) * ra_kepler[:, other_body_num, :]
                     dec_perturb[:, other_body_num, :] += (masses[body_num]/mtots[body_num]) * dec_kepler[:, other_body_num, :] 
 
-            import pdb; pdb.set_trace()
+            # import pdb; pdb.set_trace()
         raoff = ra_kepler + ra_perturb
         deoff = dec_kepler + dec_perturb
         vz[:, 0, :] = total_rv0
@@ -455,20 +418,25 @@
         n_epochs = len(self.data_table)
         model = np.zeros((n_epochs, 2, n_orbits))
         jitter = np.zeros((n_epochs, 2, n_orbits))
-
-        if len(self.rv[0]) > 0 and self.fit_secondary_mass:
-
-            # TODO: add in planetary rv later
-            # Both gamma and jitter will be default values if fitting for secondary masses later
-            jitter[self.rv[0], 0] = params_arr[6*self.num_secondary_bodies + 2]  # km/s
-            jitter[self.rv[0], 1] = np.nan
+        gamma = np.zeros((n_epochs, 2, n_orbits))
+
+        if len(self.rv[0]) > 0 and self.fit_secondary_mass: 
+
+            # looping through instruments to get the gammas & jitters
+            for rv_idx in range(len(self.rv_instruments)):
+
+                jitter[self.rv_inst_indices[rv_idx], 0] = params_arr[ # [km/s]
+                    6 * self.num_secondary_bodies+2+2*rv_idx
+                ]
+                jitter[self.rv_inst_indices[rv_idx], 1] = np.nan
+
+
+                gamma[self.rv_inst_indices[rv_idx], 0] = params_arr[
+                    6 * self.num_secondary_bodies+1+2*rv_idx
+                ] 
+                gamma[self.rv_inst_indices[rv_idx], 1] = np.nan
 
         for body_num in np.arange(self.num_secondary_bodies + 1):
-=======
-            if len(self.rv[0]) > 0 and self.fit_secondary_mass:
-                vz0 = vz_i*-(mass/m0)  # calculating stellar velocity due to ith companion
-                total_rv0 = total_rv0 + vz0  # Adding stellar velocity and gamma
->>>>>>> 39f68de3
 
             # for the model points that correspond to this planet's orbit, add the model prediction
             # RA/Dec
@@ -488,65 +456,15 @@
                 model[self.rv[body_num], 0] = vz[self.rv[body_num], body_num, :]
                 model[self.rv[body_num], 1] = np.nan
 
-<<<<<<< HEAD
         if n_orbits == 1:
             model.reshape((n_epochs, 2))
             jitter.reshape((n_epochs, 2))
-=======
-            # for the other epochs, if we are fitting for the mass of the planets, then they will perturb the star
-            # add the perturbation on the star due to this planet on the relative astrometry of the planet that was measured
-            # We are superimposing the Keplerian orbits, so we can add it linearly, scaled by the mass. 
-            # Because we are in Jacobi coordinates, for companions, we only should model the effect of planets interior to it. 
-            # (Jacobi coordinates mean that separation for a given companion is measured relative to the barycenter of all interior companions)
-            if self.track_planet_perturbs:
-                if body_num > 0:
-                    # for companions, only perturb companion orbits at larger SMAs than this one. 
-                    # note the +1, since the 0th planet is body_num 1. 
-                    which_perturb_bodies = outside_orbit[0] + 1
-                else:
-                    # for the star, what we are measuring is it's position relative to the system barycenter
-                    # so we want to account for all of the bodies.  
-                    which_perturb_bodies = range(self.num_secondary_bodies+1)
-                for other_body_num in which_perturb_bodies:
-                    # skip itself since the the 2-body problem is measuring the planet-star separation already
-                    if (body_num == other_body_num) | (body_num == 0):
-                        continue
-                    ## NOTE: we are only handling ra/dec and sep/pa right now
-                    ## TODO: integrate RV into this
-                    if len(self.radec[other_body_num]) > 0:
-                        radec_perturb[self.radec[other_body_num], 0] += -(mass/mtot) * raoff[self.radec[other_body_num]]
-                        radec_perturb[self.radec[other_body_num], 1] += -(mass/mtot) * decoff[self.radec[other_body_num]] 
-                    if len(self.seppa[other_body_num]) > 0:
-                        radec_perturb[self.seppa[other_body_num], 0] += -(mass/mtot) * raoff[self.seppa[other_body_num]]
-                        radec_perturb[self.seppa[other_body_num], 1] += -(mass/mtot) * decoff[self.seppa[other_body_num]]
-
-        if len(self.rv[0]) > 0 and self.fit_secondary_mass:
-            if len(total_rv0[self.rv[0]]) > 0:
-                model[self.rv[0], 0] = total_rv0[self.rv[0]]
-                model[self.rv[0], 1] = np.nan  # nans only for rv indices
-
-        # add the effects of other planets on the measured astrometry
-        if self.track_planet_perturbs:
-            for body_num in range(self.num_secondary_bodies+1):
-                if len(self.radec[body_num]) > 0:
-                    model[self.radec[body_num]] -= radec_perturb[self.radec[body_num]]
-
-                if len(self.seppa[body_num]) > 0:
-                    # for seppa, add the perturbations in radec space and convert back
-                    ra_unperturb, dec_unperturb = seppa2radec(model[self.seppa[body_num], 0], model[self.seppa[body_num], 1])
-                    ra_perturb = ra_unperturb - radec_perturb[self.seppa[body_num], 0]
-                    dec_perturb = dec_unperturb - radec_perturb[self.seppa[body_num], 1]
-                    sep_perturb, pa_perturb = radec2seppa(ra_perturb, dec_perturb)
-
-                    model[self.seppa[body_num], 0] = sep_perturb
-                    model[self.seppa[body_num], 1] = pa_perturb
-
->>>>>>> 39f68de3
 
         if self.fit_secondary_mass:
-            return model+gamma, jitter
+            return model + gamma, jitter
         else:
             return model, jitter
+
     def convert_data_table_radec2seppa(self, body_num=1):
         """
         Converts rows of self.data_table given in radec to seppa.
