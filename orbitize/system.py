--- conflicted
+++ resolved
@@ -1,4 +1,3 @@
-<<<<<<< HEAD
 import numpy as np
 from orbitize import priors, read_input, kepler
 
@@ -34,21 +33,23 @@
         argument of periastron 1, position angle of nodes 1,
         epoch of periastron passage 1,
         [semimajor axis 2, eccentricity 2, etc.],
-        [parallax, total_mass]
+        [parallax, [mass1, mass2, ..], total_mass]
 
     where 1 corresponds to the first orbiting object, 2 corresponds
-    to the second, etc.
+    to the second, etc. Mass1, mass2, ... correspond to masses of secondary
+    bodies. Primary mass is only in tota_mass. 
 
     Written: Sarah Blunt, Henry Ngo, Jason Wang, 2018
     """
     def __init__(self, num_secondary_bodies, data_table, system_mass,
                  plx, mass_err=0, plx_err=0, restrict_angle_ranges=None,
-                 tau_ref_epoch=58849, results=None):
+                 tau_ref_epoch=58849, fit_secondary_mass=False, results=None):
 
         self.num_secondary_bodies = num_secondary_bodies
         self.sys_priors = []
         self.labels = []
         self.results = []
+        self.fit_secondary_mass = fit_secondary_mass
         self.tau_ref_epoch = tau_ref_epoch
 
         #
@@ -56,6 +57,8 @@
         #
 
         self.data_table = data_table
+        # Creates a copy of the input in case data_table needs to be modified
+        self.input_table = self.data_table.copy()
 
         # List of arrays of indices corresponding to each body
         self.body_indices = []
@@ -128,11 +131,17 @@
         # Set priors on total mass and parallax
         #
         self.labels.append('plx')
-        self.labels.append('mtot')
         if plx_err > 0:
             self.sys_priors.append(priors.GaussianPrior(plx, plx_err))
         else:
             self.sys_priors.append(plx)
+        
+        if self.fit_secondary_mass:
+            for body in np.arange(num_secondary_bodies):
+                    self.sys_priors.append(priors.JeffreysPrior(1e-6, 1)) # in Solar masses for now
+                    self.labels.append("m{0}".format(body+1))
+        
+        self.labels.append('mtot')
         if mass_err > 0:
             self.sys_priors.append(priors.GaussianPrior(system_mass, mass_err))
         else:
@@ -166,7 +175,9 @@
 
         for body_num in np.arange(self.num_secondary_bodies)+1:
 
-            epochs = self.data_table['epoch'][self.body_indices[body_num]]
+            # we're going to compute at all epochs for convenience of indexing right now
+            # self.radec, and self.seppa index into the entire data table, not just the values for a particular body
+            epochs = self.data_table['epoch']#[self.body_indices[body_num]] 
             startindex = 6 * (body_num - 1)
             sma = params_arr[startindex]
             ecc = params_arr[startindex + 1]
@@ -175,10 +186,15 @@
             lan = params_arr[startindex + 4]
             tau = params_arr[startindex + 5]
             plx = params_arr[6 * self.num_secondary_bodies]
+            if self.fit_secondary_mass:
+                # mass of secondary bodies are in order from -1-num_bodies until -2 in order.
+                mass = params_arr[-1-self.num_secondary_bodies+(body_num-1)]
+            else:
+                mass = None
             mtot = params_arr[-1]
 
             raoff, decoff, vz = kepler.calc_orbit(
-                epochs, sma, ecc, inc, argp, lan, tau, plx, mtot, tau_ref_epoch=self.tau_ref_epoch
+                epochs, sma, ecc, inc, argp, lan, tau, plx, mtot, mass=mass, tau_ref_epoch=self.tau_ref_epoch
             )
 
             # raoff, decoff, vz are scalers if the length of epochs is 1. 
@@ -190,8 +206,8 @@
                 vz = np.array([vz])
 
             if len(self.radec[body_num]) > 0: # (prevent empty array dimension errors)
-                model[self.radec[body_num], 0] = raoff
-                model[self.radec[body_num], 1] = decoff
+                model[self.radec[body_num], 0] = raoff[self.radec[body_num]]
+                model[self.radec[body_num], 1] = decoff[self.radec[body_num]]
 
             if len(self.seppa[body_num]) > 0:
                 sep, pa = radec2seppa(
@@ -199,248 +215,8 @@
                     decoff
                 )
 
-                model[self.seppa[body_num], 0] = sep
-                model[self.seppa[body_num], 1] = pa
-
-        return model
-
-    def add_results(self, results):
-        """
-        Adds an orbitize.results.Results object to the list in system.results
-
-        Args:
-            results (orbitize.results.Results object): add this object to list
-        """
-        self.results.append(results)
-
-    def clear_results(self):
-        """
-        Removes all stored results
-        """
-        self.results = []
-
-def radec2seppa(ra, dec):
-    """
-    Convenience function for converting from
-    right ascension/declination to separation/
-    position angle.
-
-    Args:
-        ra (np.array of float): array of RA values, in mas
-        dec (np.array of float): array of Dec values, in mas
-
-    Returns:
-        tulple of float: (separation [mas], position angle [deg])
-
-    """
-    sep = np.sqrt((ra**2) + (dec**2))
-    pa = np.degrees(np.arctan2(ra, dec)) % 360.
-
-    return sep, pa
-=======
-import numpy as np
-from orbitize import priors, read_input, kepler
-
-class System(object):
-    """
-    A class to store information about a system (data & priors)
-    and calculate model predictions given a set of orbital
-    parameters.
-
-    Args:
-        num_secondary_bodies (int): number of secondary bodies in the system.
-            Should be at least 1.
-        data_table (astropy.table.Table): output from ``orbitize.read_input.read_file()``
-        system_mass (float): mean total mass of the system, in M_sol
-        plx (float): mean parallax of the system, in mas
-        mass_err (float, optional): uncertainty on ``system_mass``, in M_sol
-        plx_err (float, optional): uncertainty on ``plx``, in mas
-        restrict_angle_ranges (bool, optional): if True, restrict the ranges
-            of the position angle of nodes and argument of periastron to [0,180)
-            to get rid of symmetric double-peaks for imaging-only datasets.
-        tau_ref_epoch (float, optional): reference epoch for defining tau (MJD).
-            Default is 58849 (Jan 1, 2020).
-        results (list of orbitize.results.Results): results from an orbit-fit
-            will be appended to this list as a Results class
-
-    Users should initialize an instance of this class, then overwrite
-    priors they wish to customize.
-
-    Priors are initialized as a list of ``orbitize.priors.Prior`` objects,
-    in the following order::
-
-        semimajor axis 1, eccentricity 1, inclination 1,
-        argument of periastron 1, position angle of nodes 1,
-        epoch of periastron passage 1,
-        [semimajor axis 2, eccentricity 2, etc.],
-        [parallax, [mass1, mass2, ..], total_mass]
-
-    where 1 corresponds to the first orbiting object, 2 corresponds
-    to the second, etc. Mass1, mass2, ... correspond to masses of secondary
-    bodies. Primary mass is only in tota_mass. 
-
-    Written: Sarah Blunt, Henry Ngo, Jason Wang, 2018
-    """
-    def __init__(self, num_secondary_bodies, data_table, system_mass,
-                 plx, mass_err=0, plx_err=0, restrict_angle_ranges=None,
-                 tau_ref_epoch=58849, fit_secondary_mass=False, results=None):
-
-        self.num_secondary_bodies = num_secondary_bodies
-        self.sys_priors = []
-        self.labels = []
-        self.results = []
-        self.fit_secondary_mass = fit_secondary_mass
-        self.tau_ref_epoch = tau_ref_epoch
-
-        #
-        # Group the data in some useful ways
-        #
-
-        self.data_table = data_table
-        # Creates a copy of the input in case data_table needs to be modified
-        self.input_table = self.data_table.copy()
-
-        # List of arrays of indices corresponding to each body
-        self.body_indices = []
-
-        # List of arrays of indices corresponding to epochs in RA/Dec for each body
-        self.radec = []
-
-        # List of arrays of indices corresponding to epochs in SEP/PA for each body
-        self.seppa = []
-
-        radec_indices = np.where(self.data_table['quant_type']=='radec')
-        seppa_indices = np.where(self.data_table['quant_type']=='seppa')
-
-        for body_num in np.arange(self.num_secondary_bodies+1):
-
-            self.body_indices.append(
-                np.where(self.data_table['object']==body_num)
-            )
-
-            self.radec.append(
-                np.intersect1d(self.body_indices[body_num], radec_indices)
-            )
-            self.seppa.append(
-                np.intersect1d(self.body_indices[body_num], seppa_indices)
-            )
-
-
-        if (len(radec_indices) + len(seppa_indices) == len(self.data_table)) and (restrict_angle_ranges is None):
-            restrict_angle_ranges = True
-
-        if restrict_angle_ranges:
-            angle_upperlim = np.pi
-        else:
-            angle_upperlim = 2.*np.pi
-
-        #
-        # Set priors for each orbital element
-        #
-
-        for body in np.arange(num_secondary_bodies):
-            # Add semimajor axis prior
-            self.sys_priors.append(priors.JeffreysPrior(0.001, 1e7))
-            self.labels.append('sma{}'.format(body+1))
-
-            # Add eccentricity prior
-            self.sys_priors.append(priors.UniformPrior(0.,1.))
-            self.labels.append('ecc{}'.format(body+1))
-
-            # Add inclination angle prior
-            self.sys_priors.append(priors.SinPrior())
-            self.labels.append('inc{}'.format(body+1))
-
-            # Add argument of periastron prior
-            self.sys_priors.append(priors.UniformPrior(0.,angle_upperlim))
-            self.labels.append('aop{}'.format(body+1))
-
-            # Add position angle of nodes prior
-            self.sys_priors.append(priors.UniformPrior(0.,angle_upperlim))
-            self.labels.append('pan{}'.format(body+1))
-
-            # Add epoch of periastron prior.
-            self.sys_priors.append(priors.UniformPrior(0., 1.))
-            self.labels.append('epp{}'.format(body+1))
-
-        #
-        # Set priors on total mass and parallax
-        #
-        self.labels.append('plx')
-        self.labels.append('mtot')
-        if plx_err > 0:
-            self.sys_priors.append(priors.GaussianPrior(plx, plx_err))
-        else:
-            self.sys_priors.append(plx)
-        
-        if self.fit_secondary_mass:
-            for body in np.arange(num_secondary_bodies):
-                    self.sys_priors.append(priors.JeffreysPrior(1e-6, 1)) # in Solar masses for onw
-
-        if mass_err > 0:
-            self.sys_priors.append(priors.GaussianPrior(system_mass, mass_err))
-        else:
-            self.sys_priors.append(system_mass)
-
-        #add labels dictionary for parameter indexing
-        self.param_idx = dict(zip(self.labels, np.arange(len(self.labels))))
-
-
-    def compute_model(self, params_arr):
-        """
-        Compute model predictions for an array of fitting parameters.
-
-        Args:
-            params_arr (np.array of float): RxM array
-                of fitting parameters, where R is the number of
-                parameters being fit, and M is the number of orbits
-                we need model predictions for. Must be in the same order
-                documented in ``System()`` above. If M=1, this can be a 1d array.
-
-        Returns:
-            np.array of float: Nobsx2xM array model predictions. If M=1, this is
-            a 2d array, otherwise it is a 3d array.
-        """
-
-        if len(params_arr.shape) == 1:
-            model = np.zeros((len(self.data_table), 2))
-        else:
-            model = np.zeros((len(self.data_table), 2, params_arr.shape[1]))
-
-
-        for body_num in np.arange(self.num_secondary_bodies)+1:
-
-            epochs = self.data_table['epoch'][self.body_indices[body_num]]
-            sma = params_arr[body_num-1]
-            ecc = params_arr[body_num]
-            inc = params_arr[body_num+1]
-            argp = params_arr[body_num+2]
-            lan = params_arr[body_num+3]
-            tau = params_arr[body_num+4]
-            plx = params_arr[6*self.num_secondary_bodies]
-            if self.fit_secondary_mass:
-                # mass of secondary bodies are in order from -1-num_bodies until -2 in order.
-                mass = params_arr[-1-self.num_secondary_bodies+(body_num-1)]
-            else:
-                mass = None
-            mtot = params_arr[-1]
-
-            raoff, decoff, vz = kepler.calc_orbit(
-                epochs, sma, ecc, inc, argp, lan, tau, plx, mtot, mass=mass, tau_ref_epoch=self.tau_ref_epoch
-            )
-
-            if len(raoff[self.radec[body_num]]) > 0: # (prevent empty array dimension errors)
-                model[self.radec[body_num], 0] = raoff[self.radec[body_num]]
-                model[self.radec[body_num], 1] = decoff[self.radec[body_num]]
-
-            if len(raoff[self.seppa[body_num]]) > 0:
-                sep, pa = radec2seppa(
-                    raoff[self.seppa[body_num]],
-                    decoff[self.seppa[body_num]]
-                )
-
-                model[self.seppa[body_num], 0] = sep
-                model[self.seppa[body_num], 1] = pa
+                model[self.seppa[body_num], 0] = sep[self.seppa[body_num]]
+                model[self.seppa[body_num], 1] = pa[self.seppa[body_num]]
 
         return model
 
@@ -504,5 +280,4 @@
     sep = np.sqrt((ra**2) + (dec**2))
     pa = np.degrees(np.arctan2(ra, dec)) % 360.
 
-    return sep, pa
->>>>>>> a8bee563
+    return sep, pa