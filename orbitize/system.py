import numpy as np
from orbitize import priors, read_input, kepler


class System(object):
    """
    A class to store information about a system (data & priors)
    and calculate model predictions given a set of orbital
    parameters.

    Args:
        num_secondary_bodies (int): number of secondary bodies in the system.
            Should be at least 1.
        data_table (astropy.table.Table): output from ``orbitize.read_input.read_file()``
        stellar_mass (float): mean mass of the primary, in M_sol. See `fit_secondary_mass`
            docstring below.
        plx (float): mean parallax of the system, in mas
        mass_err (float, optional): uncertainty on ``stellar_mass``, in M_sol
        plx_err (float, optional): uncertainty on ``plx``, in mas
        restrict_angle_ranges (bool, optional): if True, restrict the ranges
            of the position angle of nodes to [0,180)
            to get rid of symmetric double-peaks for imaging-only datasets.
        tau_ref_epoch (float, optional): reference epoch for defining tau (MJD).
            Default is 58849 (Jan 1, 2020).
        fit_secondary_mass (bool, optional): if True, include the dynamical
            mass of the orbiting body as a fitted parameter. If this is set to False, ``stellar_mass``
            is taken to be the total mass of the system. (default: False)
        results (list of orbitize.results.Results): results from an orbit-fit
            will be appended to this list as a Results class.


    Users should initialize an instance of this class, then overwrite
    priors they wish to customize.

    Priors are initialized as a list of ``orbitize.priors.Prior`` objects,
    in the following order::

        semimajor axis 1, eccentricity 1, inclination 1,
        argument of periastron 1, position angle of nodes 1,
        epoch of periastron passage 1,
        [semimajor axis 2, eccentricity 2, etc.],
        [parallax, [mass1, mass2, ..], total_mass/m0]

    where 1 corresponds to the first orbiting object, 2 corresponds
    to the second, etc. Mass1, mass2, ... correspond to masses of secondary
    bodies. If `fit_secondary_mass` is set to True, the last element of this
    list is initialized to the mass of the primary. If not, it is
    initialized to the total system mass.

    Written: Sarah Blunt, Henry Ngo, Jason Wang, 2018
    """

    def __init__(self, num_secondary_bodies, data_table, stellar_mass,
                 plx, mass_err=0, plx_err=0, restrict_angle_ranges=None,
                 tau_ref_epoch=58849, fit_secondary_mass=False, results=None):

        self.num_secondary_bodies = num_secondary_bodies
        self.sys_priors = []
        self.labels = []
        self.results = []
        self.fit_secondary_mass = fit_secondary_mass
        self.tau_ref_epoch = tau_ref_epoch

        #
        # Group the data in some useful ways
        #

        self.data_table = data_table
        # Creates a copy of the input in case data_table needs to be modified
        self.input_table = self.data_table.copy()

        # List of arrays of indices corresponding to each body
        self.body_indices = []

        # List of arrays of indices corresponding to epochs in RA/Dec for each body
        self.radec = []

        # List of arrays of indices corresponding to epochs in SEP/PA for each body
        self.seppa = []

        # List of index arrays corresponding to each rv for each body
        self.rv = []

        radec_indices = np.where(self.data_table['quant_type'] == 'radec')
        seppa_indices = np.where(self.data_table['quant_type'] == 'seppa')

        rv_indices = np.where(self.data_table['quant_type'] == 'rv')

        # save indicies for all of the ra/dec, sep/pa measurements for convenience
        self.all_radec = radec_indices
        self.all_seppa = seppa_indices

        for body_num in np.arange(self.num_secondary_bodies+1):

            self.body_indices.append(
                np.where(self.data_table['object'] == body_num)
            )

            self.radec.append(
                np.intersect1d(self.body_indices[body_num], radec_indices)
            )
            self.seppa.append(
                np.intersect1d(self.body_indices[body_num], seppa_indices)
            )
            self.rv.append(
                np.intersect1d(self.body_indices[body_num], rv_indices)
            )

        if restrict_angle_ranges:
            angle_upperlim = np.pi
        else:
            angle_upperlim = 2.*np.pi

        #
        # Set priors for each orbital element
        #

        for body in np.arange(num_secondary_bodies):
            # Add semimajor axis prior
            self.sys_priors.append(priors.LogUniformPrior(0.001, 1e7))
            self.labels.append('sma{}'.format(body+1))

            # Add eccentricity prior
            self.sys_priors.append(priors.UniformPrior(0., 1.))
            self.labels.append('ecc{}'.format(body+1))

            # Add inclination angle prior
            self.sys_priors.append(priors.SinPrior())
            self.labels.append('inc{}'.format(body+1))

            # Add argument of periastron prior
            self.sys_priors.append(priors.UniformPrior(0., 2.*np.pi))
            self.labels.append('aop{}'.format(body+1))

            # Add position angle of nodes prior
            self.sys_priors.append(priors.UniformPrior(0., angle_upperlim))
            self.labels.append('pan{}'.format(body+1))

            # Add epoch of periastron prior.
            self.sys_priors.append(priors.UniformPrior(0., 1.))
            self.labels.append('tau{}'.format(body+1))

        #
        # Set priors on total mass and parallax
        #
        self.labels.append('plx')
        if plx_err > 0:
            self.sys_priors.append(priors.GaussianPrior(plx, plx_err))
        else:
            self.sys_priors.append(plx)

        # checking for rv data to include appropriate rv priors:

        if len(self.rv[0]) > 0 and self.fit_secondary_mass:
            self.sys_priors.append(priors.UniformPrior(-5, 5))  # gamma prior in km/s
            self.labels.append('gamma')

            self.sys_priors.append(priors.LogUniformPrior(1e-4, 0.05))  # jitter prior in km/s
            self.labels.append('sigma')

        if self.fit_secondary_mass:
<<<<<<< HEAD
            for body in np.arange(num_secondary_bodies):
                self.sys_priors.append(priors.LogUniformPrior(1e-6, 1)) # in Solar masses for now
                self.labels.append('m{}'.format(body+1))
=======
            for body in np.arange(num_secondary_bodies)+1:
                self.sys_priors.append(priors.LogUniformPrior(1e-6, 1))  # in Solar masses for now
                self.labels.append('m{}'.format(body))
>>>>>>> f9ef886a
            self.labels.append('m0')
        else:
            self.labels.append('mtot')

        # still need to append m0/mtot, even though labels are appended above
        if mass_err > 0:
            self.sys_priors.append(priors.GaussianPrior(stellar_mass, mass_err))
        else:
            self.sys_priors.append(stellar_mass)

        # add labels dictionary for parameter indexing
        self.param_idx = dict(zip(self.labels, np.arange(len(self.labels))))

    def compute_model(self, params_arr):
        """
        Compute model predictions for an array of fitting parameters.

        Args:
            params_arr (np.array of float): RxM array
                of fitting parameters, where R is the number of
                parameters being fit, and M is the number of orbits
                we need model predictions for. Must be in the same order
                documented in ``System()`` above. If M=1, this can be a 1d array.

        Returns:
            np.array of float: Nobsx2xM array model predictions. If M=1, this is
            a 2d array, otherwise it is a 3d array.
        """

        if len(params_arr.shape) == 1:
            model = np.zeros((len(self.data_table), 2))
            jitter = np.zeros((len(self.data_table), 2))
        else:
            model = np.zeros((len(self.data_table), 2, params_arr.shape[1]))
            jitter = np.zeros((len(self.data_table), 2, params_arr.shape[1]))
        if len(self.rv[0]) > 0 and self.fit_secondary_mass:
            gamma = params_arr[6*self.num_secondary_bodies+1]  # km/s

            # need to put planetary rv later
            # Both gamma and jitter will be default values if fitting for secondary masses later
            total_rv0 = gamma
            jitter[self.rv[0], 0] = params_arr[6*self.num_secondary_bodies+2]  # km/s
            jitter[self.rv[0], 1] = np.nan
        else:
            total_rv0 = 0  # If we're not fitting rv, then we don't regard the total rv and will not use this
        # print(jitter)
        for body_num in np.arange(self.num_secondary_bodies)+1:

<<<<<<< HEAD
            # we're going to compute at all epochs for convenience of indexing right now
            # self.radec, and self.seppa index into the entire data table, not just the values for a particular body
            epochs = self.data_table['epoch']#[self.body_indices[body_num]] 
            startindex = 6 * (body_num - 1)
            sma = params_arr[startindex]
            ecc = params_arr[startindex + 1]
            inc = params_arr[startindex + 2]
            argp = params_arr[startindex + 3]
            lan = params_arr[startindex + 4]
            tau = params_arr[startindex + 5]
            plx = params_arr[6 * self.num_secondary_bodies]
=======
            epochs = self.data_table['epoch']
            # adding body_idx0 here to account for companion index
            body_idx0 = body_num - 1
            sma = params_arr[6*body_idx0]
            ecc = params_arr[6*body_idx0+1]
            inc = params_arr[6*body_idx0+2]
            argp = params_arr[6*body_idx0+3]
            lan = params_arr[6*body_idx0+4]
            tau = params_arr[6*body_idx0+5]
            plx = params_arr[6*self.num_secondary_bodies]

>>>>>>> f9ef886a
            if self.fit_secondary_mass:
                # mass of secondary bodies are in order from -1-num_bodies until -2 in order.
                mass = params_arr[-1-self.num_secondary_bodies+(body_num-1)]
                m0 = params_arr[-1]
                mtot = m0 + mass
            else:
                # if not fitting for secondary mass, then total mass must be stellar mass
                mass = None
                m0 = None
                mtot = params_arr[-1]

            # i = 1,2,3... (companion index)

            raoff, decoff, vz_i = kepler.calc_orbit(
                epochs, sma, ecc, inc, argp, lan, tau, plx, mtot,
                mass_for_Kamp=m0, tau_ref_epoch=self.tau_ref_epoch
            )

<<<<<<< HEAD
            # raoff, decoff, vz are scalers if the length of epochs is 1. 
            # Jason is too lazy to figure out how to make it return a one element array without breaking everything else
            # so hard code it here to convert them into 1-element numpy arrays. 
            if len(epochs) == 1:
                raoff = np.array([raoff])
                decoff = np.array([decoff])
                vz = np.array([vz])

            # for the model points that correspond to this planet's orbit, add the model prediction
            if len(self.radec[body_num]) > 0: # (prevent empty array dimension errors)
=======
            # vz_i is the ith companion radial velocity

            if self.fit_secondary_mass:
                vz0 = vz_i*-(mass/m0)  # calculating stellar velocity due to ith companion
                total_rv0 = total_rv0 + vz0  # Adding stellar velocity and gamma

            if len(raoff[self.radec[body_num]]) > 0:  # (prevent empty array dimension errors)
>>>>>>> f9ef886a
                model[self.radec[body_num], 0] = raoff[self.radec[body_num]]
                model[self.radec[body_num], 1] = decoff[self.radec[body_num]]

            if len(self.seppa[body_num]) > 0:
                sep, pa = radec2seppa(
                    raoff,
                    decoff
                )

                model[self.seppa[body_num], 0] = sep[self.seppa[body_num]]
                model[self.seppa[body_num], 1] = pa[self.seppa[body_num]]

            # for the other epochs, if we are fitting for the mass of the planets, then they will perturb the star
            # add the perturbation on the star due to this planet on the relative astrometry of the planet that was measured
            # We are superimposing the Keplerian orbits, so we can add it linearly, scaled by the mass. 
            if mass is not None:
                # psueocode
                # if len(self.radec[body_num]) < len(total_measurements):
                #     for index in measurements_not_from_this_body:
                #           model += this_body_astrometry * -this_body_mass/mtot. 
                pass

            if len(self.rv[body_num]) > 0:
                model[self.rv[body_num], 0] = vz_i[self.rv[body_num]]
                model[self.rv[body_num], 1] = np.nan

        if self.fit_secondary_mass:
            if len(total_rv0[self.rv[0]]) > 0:
                model[self.rv[0], 0] = total_rv0[self.rv[0]]
                model[self.rv[0], 1] = np.nan  # nans only for rv indices

        return model, jitter

    def convert_data_table_radec2seppa(self, body_num=1):
        """
        Converts rows of self.data_table given in radec to seppa.
        Note that self.input_table remains unchanged.

        Args:
            body_num (int): which object to convert (1 = first planet)
        """
        for i in self.radec[body_num]:  # Loop through rows where input provided in radec
            # Get ra/dec values
            ra = self.data_table['quant1'][i]
            ra_err = self.data_table['quant1_err'][i]
            dec = self.data_table['quant2'][i]
            dec_err = self.data_table['quant2_err'][i]
            # Convert to sep/PA
            sep, pa = radec2seppa(ra, dec)
            sep_err = 0.5*(ra_err+dec_err)
            pa_err = np.degrees(sep_err/sep)

            # Update data_table
            self.data_table['quant1'][i] = sep
            self.data_table['quant1_err'][i] = sep_err
            self.data_table['quant2'][i] = pa
            self.data_table['quant2_err'][i] = pa_err
            self.data_table['quant_type'][i] = 'seppa'
            # Update self.radec and self.seppa arrays
            self.radec[body_num] = np.delete(
                self.radec[body_num], np.where(self.radec[body_num] == i)[0])
            self.seppa[body_num] = np.append(self.seppa[body_num], i)

    def add_results(self, results):
        """
        Adds an orbitize.results.Results object to the list in system.results

        Args:
            results (orbitize.results.Results object): add this object to list
        """
        self.results.append(results)

    def clear_results(self):
        """
        Removes all stored results
        """
        self.results = []


def radec2seppa(ra, dec, mod180=False):
    """
    Convenience function for converting from
    right ascension/declination to separation/
    position angle.

    Args:
        ra (np.array of float): array of RA values, in mas
        dec (np.array of float): array of Dec values, in mas
        mod180 (Bool): if True, output PA values will be given
            in range [180, 540) (useful for plotting short
            arcs with PAs that cross 360 during observations)
            (default: False)


    Returns:
        tulple of float: (separation [mas], position angle [deg])

    """
    sep = np.sqrt((ra**2) + (dec**2))
    pa = np.degrees(np.arctan2(ra, dec)) % 360.

    if mod180:
        pa[pa < 180] += 360

    return sep, pa<|MERGE_RESOLUTION|>--- conflicted
+++ resolved
@@ -159,15 +159,9 @@
             self.labels.append('sigma')
 
         if self.fit_secondary_mass:
-<<<<<<< HEAD
             for body in np.arange(num_secondary_bodies):
                 self.sys_priors.append(priors.LogUniformPrior(1e-6, 1)) # in Solar masses for now
                 self.labels.append('m{}'.format(body+1))
-=======
-            for body in np.arange(num_secondary_bodies)+1:
-                self.sys_priors.append(priors.LogUniformPrior(1e-6, 1))  # in Solar masses for now
-                self.labels.append('m{}'.format(body))
->>>>>>> f9ef886a
             self.labels.append('m0')
         else:
             self.labels.append('mtot')
@@ -203,20 +197,19 @@
         else:
             model = np.zeros((len(self.data_table), 2, params_arr.shape[1]))
             jitter = np.zeros((len(self.data_table), 2, params_arr.shape[1]))
+
         if len(self.rv[0]) > 0 and self.fit_secondary_mass:
-            gamma = params_arr[6*self.num_secondary_bodies+1]  # km/s
+            gamma = params_arr[6*self.num_secondary_bodies + 1]  # km/s
 
             # need to put planetary rv later
             # Both gamma and jitter will be default values if fitting for secondary masses later
             total_rv0 = gamma
-            jitter[self.rv[0], 0] = params_arr[6*self.num_secondary_bodies+2]  # km/s
+            jitter[self.rv[0], 0] = params_arr[6*self.num_secondary_bodies + 2]  # km/s
             jitter[self.rv[0], 1] = np.nan
         else:
             total_rv0 = 0  # If we're not fitting rv, then we don't regard the total rv and will not use this
-        # print(jitter)
+
         for body_num in np.arange(self.num_secondary_bodies)+1:
-
-<<<<<<< HEAD
             # we're going to compute at all epochs for convenience of indexing right now
             # self.radec, and self.seppa index into the entire data table, not just the values for a particular body
             epochs = self.data_table['epoch']#[self.body_indices[body_num]] 
@@ -228,19 +221,7 @@
             lan = params_arr[startindex + 4]
             tau = params_arr[startindex + 5]
             plx = params_arr[6 * self.num_secondary_bodies]
-=======
-            epochs = self.data_table['epoch']
-            # adding body_idx0 here to account for companion index
-            body_idx0 = body_num - 1
-            sma = params_arr[6*body_idx0]
-            ecc = params_arr[6*body_idx0+1]
-            inc = params_arr[6*body_idx0+2]
-            argp = params_arr[6*body_idx0+3]
-            lan = params_arr[6*body_idx0+4]
-            tau = params_arr[6*body_idx0+5]
-            plx = params_arr[6*self.num_secondary_bodies]
-
->>>>>>> f9ef886a
+
             if self.fit_secondary_mass:
                 # mass of secondary bodies are in order from -1-num_bodies until -2 in order.
                 mass = params_arr[-1-self.num_secondary_bodies+(body_num-1)]
@@ -259,7 +240,6 @@
                 mass_for_Kamp=m0, tau_ref_epoch=self.tau_ref_epoch
             )
 
-<<<<<<< HEAD
             # raoff, decoff, vz are scalers if the length of epochs is 1. 
             # Jason is too lazy to figure out how to make it return a one element array without breaking everything else
             # so hard code it here to convert them into 1-element numpy arrays. 
@@ -268,25 +248,19 @@
                 decoff = np.array([decoff])
                 vz = np.array([vz])
 
-            # for the model points that correspond to this planet's orbit, add the model prediction
-            if len(self.radec[body_num]) > 0: # (prevent empty array dimension errors)
-=======
+
             # vz_i is the ith companion radial velocity
-
             if self.fit_secondary_mass:
                 vz0 = vz_i*-(mass/m0)  # calculating stellar velocity due to ith companion
                 total_rv0 = total_rv0 + vz0  # Adding stellar velocity and gamma
 
-            if len(raoff[self.radec[body_num]]) > 0:  # (prevent empty array dimension errors)
->>>>>>> f9ef886a
+            # for the model points that correspond to this planet's orbit, add the model prediction
+            if len(self.radec[body_num]) > 0: # (prevent empty array dimension errors)
                 model[self.radec[body_num], 0] = raoff[self.radec[body_num]]
                 model[self.radec[body_num], 1] = decoff[self.radec[body_num]]
 
             if len(self.seppa[body_num]) > 0:
-                sep, pa = radec2seppa(
-                    raoff,
-                    decoff
-                )
+                sep, pa = radec2seppa(raoff, decoff)
 
                 model[self.seppa[body_num], 0] = sep[self.seppa[body_num]]
                 model[self.seppa[body_num], 1] = pa[self.seppa[body_num]]
