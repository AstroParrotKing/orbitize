import numpy as np
from orbitize import priors, read_input, kepler


class System(object):
    """
    A class to store information about a system (data & priors)
    and calculate model predictions given a set of orbital
    parameters.

    Args:
        num_secondary_bodies (int): number of secondary bodies in the system.
            Should be at least 1.
        data_table (astropy.table.Table): output from ``orbitize.read_input.read_file()``
        stellar_mass (float): mean mass of the primary, in M_sol. See `fit_secondary_mass`
            docstring below.
        plx (float): mean parallax of the system, in mas
        mass_err (float, optional): uncertainty on ``stellar_mass``, in M_sol
        plx_err (float, optional): uncertainty on ``plx``, in mas
        restrict_angle_ranges (bool, optional): if True, restrict the ranges
            of the position angle of nodes to [0,180)
            to get rid of symmetric double-peaks for imaging-only datasets.
        tau_ref_epoch (float, optional): reference epoch for defining tau (MJD).
            Default is 58849 (Jan 1, 2020).
        fit_secondary_mass (bool, optional): if True, include the dynamical
            mass of the orbiting body as a fitted parameter. If this is set to False, ``stellar_mass``
            is taken to be the total mass of the system. (default: False)
        results (list of orbitize.results.Results): results from an orbit-fit
            will be appended to this list as a Results class.


    Users should initialize an instance of this class, then overwrite
    priors they wish to customize.

    Priors are initialized as a list of ``orbitize.priors.Prior`` objects,
    in the following order::

        semimajor axis 1, eccentricity 1, inclination 1,
        argument of periastron 1, position angle of nodes 1,
        epoch of periastron passage 1,
        [semimajor axis 2, eccentricity 2, etc.],
        [parallax, [mass1, mass2, ..], total_mass/m0]

    where 1 corresponds to the first orbiting object, 2 corresponds
    to the second, etc. Mass1, mass2, ... correspond to masses of secondary
    bodies. If `fit_secondary_mass` is set to True, the last element of this
    list is initialized to the mass of the primary. If not, it is
    initialized to the total system mass.

    Written: Sarah Blunt, Henry Ngo, Jason Wang, 2018
    """

    def __init__(self, num_secondary_bodies, data_table, stellar_mass,
                 plx, mass_err=0, plx_err=0, restrict_angle_ranges=None,
                 tau_ref_epoch=58849, fit_secondary_mass=False, results=None,
                 use_c = True, use_gpu = False):

        self.num_secondary_bodies = num_secondary_bodies
        self.sys_priors = []
        self.labels = []
        self.results = []
        self.fit_secondary_mass = fit_secondary_mass
        self.tau_ref_epoch = tau_ref_epoch
        self.restrict_angle_ranges = restrict_angle_ranges

        #
        # Group the data in some useful ways
        #

        self.data_table = data_table
        # Creates a copy of the input in case data_table needs to be modified
        self.input_table = self.data_table.copy()

        # List of arrays of indices corresponding to each body
        self.body_indices = []

        # List of arrays of indices corresponding to epochs in RA/Dec for each body
        self.radec = []

        # List of arrays of indices corresponding to epochs in SEP/PA for each body
        self.seppa = []

        # List of index arrays corresponding to each rv for each body
        self.rv = []

        radec_indices = np.where(self.data_table['quant_type'] == 'radec')
        seppa_indices = np.where(self.data_table['quant_type'] == 'seppa')

        rv_indices = np.where(self.data_table['quant_type'] == 'rv')

        # save indicies for all of the ra/dec, sep/pa measurements for convenience
        self.all_radec = radec_indices
        self.all_seppa = seppa_indices

        for body_num in np.arange(self.num_secondary_bodies+1):

            self.body_indices.append(
                np.where(self.data_table['object'] == body_num)
            )

            self.radec.append(
                np.intersect1d(self.body_indices[body_num], radec_indices)
            )
            self.seppa.append(
                np.intersect1d(self.body_indices[body_num], seppa_indices)
            )
            self.rv.append(
                np.intersect1d(self.body_indices[body_num], rv_indices)
            )

        # we should track the influence of the planet(s) on each other/the star if we are not fitting massless planets and 
        # we are not fitting relative astrometry of just a single body
        self.track_planet_perturbs = self.fit_secondary_mass and \
                                     ((len(self.radec[1]) + len(self.seppa[1]) + len(self.rv[1]) < len(data_table)) or \
                                      (self.num_secondary_bodies > 1))

        if restrict_angle_ranges:
            angle_upperlim = np.pi
        else:
            angle_upperlim = 2.*np.pi

        #
        # Set priors for each orbital element
        #

        for body in np.arange(num_secondary_bodies):
            # Add semimajor axis prior
            self.sys_priors.append(priors.LogUniformPrior(0.001, 1e7))
            self.labels.append('sma{}'.format(body+1))

            # Add eccentricity prior
            self.sys_priors.append(priors.UniformPrior(0., 1.))
            self.labels.append('ecc{}'.format(body+1))

            # Add inclination angle prior
            self.sys_priors.append(priors.SinPrior())
            self.labels.append('inc{}'.format(body+1))

            # Add argument of periastron prior
            self.sys_priors.append(priors.UniformPrior(0., 2.*np.pi))
            self.labels.append('aop{}'.format(body+1))

            # Add position angle of nodes prior
            self.sys_priors.append(priors.UniformPrior(0., angle_upperlim))
            self.labels.append('pan{}'.format(body+1))

            # Add epoch of periastron prior.
            self.sys_priors.append(priors.UniformPrior(0., 1.))
            self.labels.append('tau{}'.format(body+1))

        #
        # Set priors on total mass and parallax
        #
        self.labels.append('plx')
        if plx_err > 0:
            self.sys_priors.append(priors.GaussianPrior(plx, plx_err))
        else:
            self.sys_priors.append(plx)

        # checking for rv data to include appropriate rv priors:

        if len(self.rv[0]) > 0 and self.fit_secondary_mass:
            self.sys_priors.append(priors.UniformPrior(-5, 5))  # gamma prior in km/s
            self.labels.append('gamma')

            self.sys_priors.append(priors.LogUniformPrior(1e-4, 0.05))  # jitter prior in km/s
            self.labels.append('sigma')

        if self.fit_secondary_mass:
            for body in np.arange(num_secondary_bodies)+1:
                self.sys_priors.append(priors.LogUniformPrior(1e-6, 2))  # in Solar masses for now
                self.labels.append('m{}'.format(body))
            self.labels.append('m0')
        else:
            self.labels.append('mtot')

        # still need to append m0/mtot, even though labels are appended above
        if mass_err > 0:
            self.sys_priors.append(priors.GaussianPrior(stellar_mass, mass_err))
        else:
            self.sys_priors.append(stellar_mass)

        # add labels dictionary for parameter indexing
        self.param_idx = dict(zip(self.labels, np.arange(len(self.labels))))

<<<<<<< HEAD
        self.use_c = use_c
        self.use_gpu = use_gpu

    def compute_model(self, params_arr, use_c = None, use_gpu = None):
=======
    def compute_model(self, params_arr):
>>>>>>> fd5f9a27
        """
        Compute model predictions for an array of fitting parameters.

        Args:
            params_arr (np.array of float): RxM array
                of fitting parameters, where R is the number of
                parameters being fit, and M is the number of orbits
                we need model predictions for. Must be in the same order
                documented in ``System()`` above. If M=1, this can be a 1d array.

        Returns:
            np.array of float: Nobsx2xM array model predictions. If M=1, this is
            a 2d array, otherwise it is a 3d array.
        """

        if use_c == None:
            use_c = self.use_c
        if use_gpu == None:
            use_gpu = self.use_gpu

        if len(params_arr.shape) == 1:
            model = np.zeros((len(self.data_table), 2))
            jitter = np.zeros((len(self.data_table), 2))
        else:
            model = np.zeros((len(self.data_table), 2, params_arr.shape[1]))
            jitter = np.zeros((len(self.data_table), 2, params_arr.shape[1]))
            
        if self.track_planet_perturbs:
            radec_perturb = np.zeros(model.shape)

        if len(self.rv[0]) > 0 and self.fit_secondary_mass:
            gamma = params_arr[6*self.num_secondary_bodies + 1]  # km/s

            # need to put planetary rv later
            # Both gamma and jitter will be default values if fitting for secondary masses later
            total_rv0 = gamma
            jitter[self.rv[0], 0] = params_arr[6*self.num_secondary_bodies + 2]  # km/s
            jitter[self.rv[0], 1] = np.nan
        else:
            total_rv0 = 0  # If we're not fitting rv, then we don't regard the total rv and will not use this

        for body_num in np.arange(self.num_secondary_bodies)+1:
            # we're going to compute at all epochs for convenience of indexing right now
            # self.radec, and self.seppa index into the entire data table, not just the values for a particular body
            epochs = self.data_table['epoch']#[self.body_indices[body_num]] 
            startindex = 6 * (body_num - 1)
            sma = params_arr[startindex]
            ecc = params_arr[startindex + 1]
            inc = params_arr[startindex + 2]
            argp = params_arr[startindex + 3]
            lan = params_arr[startindex + 4]
            tau = params_arr[startindex + 5]
            plx = params_arr[6 * self.num_secondary_bodies]

            if self.fit_secondary_mass:
                # mass of secondary bodies are in order from -1-num_bodies until -2 in order.
                mass = params_arr[-1-self.num_secondary_bodies+(body_num-1)]
                m0 = params_arr[-1]
                # For what mtot to use to calculate central potential, we should use the mass enclosed in a sphere with r <= distance of planet. 
                # We need to select all planets with sma < this planet. 
                all_smas = params_arr[0:6*self.num_secondary_bodies:6]
                within_orbit = np.where(all_smas <= sma)
                all_pl_masses = params_arr[-1-self.num_secondary_bodies:-1]
                inside_masses = all_pl_masses[within_orbit]
                mtot = np.sum(inside_masses) + m0
            else:
                # if not fitting for secondary mass, then total mass must be stellar mass
                mass = None
                m0 = None
                mtot = params_arr[-1]

<<<<<<< HEAD
            raoff, decoff, vz = kepler.calc_orbit(
                epochs, sma, ecc, inc, argp, lan, tau, plx, mtot, mass_for_Kamp=mass, tau_ref_epoch=self.tau_ref_epoch, use_c = use_c, use_gpu = use_gpu
=======
            # i = 1,2,3... (companion index)

            raoff, decoff, vz_i = kepler.calc_orbit(
                epochs, sma, ecc, inc, argp, lan, tau, plx, mtot,
                mass_for_Kamp=m0, tau_ref_epoch=self.tau_ref_epoch, tau_warning=False
>>>>>>> fd5f9a27
            )

            # raoff, decoff, vz are scalers if the length of epochs is 1. 
            # Jason is too lazy to figure out how to make it return a one element array without breaking everything else
            # so hard code it here to convert them into 1-element numpy arrays. 
            if len(epochs) == 1:
                raoff = np.array([raoff])
                decoff = np.array([decoff])
                vz = np.array([vz_i])


            # vz_i is the ith companion radial velocity
            if self.fit_secondary_mass:
                vz0 = vz_i*-(mass/m0)  # calculating stellar velocity due to ith companion
                total_rv0 = total_rv0 + vz0  # Adding stellar velocity and gamma

            # for the model points that correspond to this planet's orbit, add the model prediction
            # RA/Dec
            if len(self.radec[body_num]) > 0: # (prevent empty array dimension errors)
                model[self.radec[body_num], 0] = raoff[self.radec[body_num]]
                model[self.radec[body_num], 1] = decoff[self.radec[body_num]]

            # Sep/PA
            if len(self.seppa[body_num]) > 0:
                sep, pa = radec2seppa(raoff, decoff)

                model[self.seppa[body_num], 0] = sep[self.seppa[body_num]]
                model[self.seppa[body_num], 1] = pa[self.seppa[body_num]]

            # RV
            if len(self.rv[body_num]) > 0:
                model[self.rv[body_num], 0] = vz_i[self.rv[body_num]]
                model[self.rv[body_num], 1] = np.nan

            # for the other epochs, if we are fitting for the mass of the planets, then they will perturb the star
            # add the perturbation on the star due to this planet on the relative astrometry of the planet that was measured
            # We are superimposing the Keplerian orbits, so we can add it linearly, scaled by the mass. 
            # Because we are in Jacobi coordinates, for companions, we only should model the effect of planets interior to it. 
            if self.track_planet_perturbs:
                if body_num > 0:
                    # for companions, only track perturbations from planets within the orbit of this one
                    which_perturb_bodies = within_orbit[0]
                else:
                    # for the star, what we are measuring is it's position relative to the system barycenter
                    # so we want to account for all of the bodies.  
                    which_perturb_bodies = range(self.num_secondary_bodies+1)
                for other_body_num in which_perturb_bodies:
                    # skip itself since the the 2-body problem is measuring the planet-star separation already
                    if (body_num == other_body_num) | (body_num == 0):
                        continue
                    ## NOTE: we are only handling ra/dec and sep/pa right now
                    ## TODO: integrate RV into this
                    if len(self.radec[other_body_num]) > 0:
                        radec_perturb[self.radec[other_body_num], 0] += -(mass/mtot) * raoff[self.radec[other_body_num]]
                        radec_perturb[self.radec[other_body_num], 1] += -(mass/mtot) * decoff[self.radec[other_body_num]] 
                    if len(self.seppa[other_body_num]) > 0:
                        radec_perturb[self.seppa[other_body_num], 0] += -(mass/mtot) * raoff[self.seppa[other_body_num]]
                        radec_perturb[self.seppa[other_body_num], 1] += -(mass/mtot) * decoff[self.seppa[other_body_num]]

        if self.fit_secondary_mass:
            if len(total_rv0[self.rv[0]]) > 0:
                model[self.rv[0], 0] = total_rv0[self.rv[0]]
                model[self.rv[0], 1] = np.nan  # nans only for rv indices

        # add the effects of other planets on the measured astrometry
        if self.track_planet_perturbs:
            for body_num in range(self.num_secondary_bodies+1):
                if len(self.radec[body_num]) > 0:
                    model[self.radec[body_num]] -= radec_perturb[self.radec[body_num]]

                if len(self.seppa[body_num]) > 0:
                    # for seppa, add the perturbations in radec space and convert back
                    ra_unperturb, dec_unperturb = seppa2radec(model[self.seppa[body_num], 0], model[self.seppa[body_num], 1])
                    ra_perturb = ra_unperturb - radec_perturb[self.seppa[body_num], 0]
                    dec_perturb = dec_unperturb - radec_perturb[self.seppa[body_num], 1]
                    sep_perturb, pa_perturb = radec2seppa(ra_perturb, dec_perturb)

                    model[self.seppa[body_num], 0] = sep_perturb
                    model[self.seppa[body_num], 1] = pa_perturb


        return model, jitter

    def convert_data_table_radec2seppa(self, body_num=1):
        """
        Converts rows of self.data_table given in radec to seppa.
        Note that self.input_table remains unchanged.

        Args:
            body_num (int): which object to convert (1 = first planet)
        """
        for i in self.radec[body_num]:  # Loop through rows where input provided in radec
            # Get ra/dec values
            ra = self.data_table['quant1'][i]
            ra_err = self.data_table['quant1_err'][i]
            dec = self.data_table['quant2'][i]
            dec_err = self.data_table['quant2_err'][i]
            # Convert to sep/PA
            sep, pa = radec2seppa(ra, dec)
            sep_err = 0.5*(ra_err+dec_err)
            pa_err = np.degrees(sep_err/sep)

            # Update data_table
            self.data_table['quant1'][i] = sep
            self.data_table['quant1_err'][i] = sep_err
            self.data_table['quant2'][i] = pa
            self.data_table['quant2_err'][i] = pa_err
            self.data_table['quant_type'][i] = 'seppa'
            # Update self.radec and self.seppa arrays
            self.radec[body_num] = np.delete(
                self.radec[body_num], np.where(self.radec[body_num] == i)[0])
            self.seppa[body_num] = np.append(self.seppa[body_num], i)

    def add_results(self, results):
        """
        Adds an orbitize.results.Results object to the list in system.results

        Args:
            results (orbitize.results.Results object): add this object to list
        """
        self.results.append(results)

    def clear_results(self):
        """
        Removes all stored results
        """
        self.results = []


def radec2seppa(ra, dec, mod180=False):
    """
    Convenience function for converting from
    right ascension/declination to separation/
    position angle.

    Args:
        ra (np.array of float): array of RA values, in mas
        dec (np.array of float): array of Dec values, in mas
        mod180 (Bool): if True, output PA values will be given
            in range [180, 540) (useful for plotting short
            arcs with PAs that cross 360 during observations)
            (default: False)


    Returns:
        tulple of float: (separation [mas], position angle [deg])

    """
    sep = np.sqrt((ra**2) + (dec**2))
    pa = np.degrees(np.arctan2(ra, dec)) % 360.

    if mod180:
        pa[pa < 180] += 360

    return sep, pa

def seppa2radec(sep, pa):
    """
    Convenience function to convert sep/pa to ra/dec

    Args:
        sep (np.array of float): array of separation in mas
        pa (np.array of float): array of position angles in degrees

    Returns:
        tuple: (ra [mas], dec [mas])
    """
    ra = sep * np.sin(np.radians(pa))
    dec = sep * np.cos(np.radians(pa))

    return ra, dec<|MERGE_RESOLUTION|>--- conflicted
+++ resolved
@@ -183,14 +183,10 @@
         # add labels dictionary for parameter indexing
         self.param_idx = dict(zip(self.labels, np.arange(len(self.labels))))
 
-<<<<<<< HEAD
         self.use_c = use_c
         self.use_gpu = use_gpu
 
     def compute_model(self, params_arr, use_c = None, use_gpu = None):
-=======
-    def compute_model(self, params_arr):
->>>>>>> fd5f9a27
         """
         Compute model predictions for an array of fitting parameters.
 
@@ -262,16 +258,10 @@
                 m0 = None
                 mtot = params_arr[-1]
 
-<<<<<<< HEAD
-            raoff, decoff, vz = kepler.calc_orbit(
-                epochs, sma, ecc, inc, argp, lan, tau, plx, mtot, mass_for_Kamp=mass, tau_ref_epoch=self.tau_ref_epoch, use_c = use_c, use_gpu = use_gpu
-=======
             # i = 1,2,3... (companion index)
-
             raoff, decoff, vz_i = kepler.calc_orbit(
                 epochs, sma, ecc, inc, argp, lan, tau, plx, mtot,
-                mass_for_Kamp=m0, tau_ref_epoch=self.tau_ref_epoch, tau_warning=False
->>>>>>> fd5f9a27
+                mass_for_Kamp=m0, tau_ref_epoch=self.tau_ref_epoch, tau_warning=False, use_c = use_c, use_gpu = use_gpu
             )
 
             # raoff, decoff, vz are scalers if the length of epochs is 1. 
